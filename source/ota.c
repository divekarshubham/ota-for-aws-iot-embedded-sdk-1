--- conflicted
+++ resolved
@@ -1316,13 +1316,9 @@
     /* For string and array, pParamAdd should be pointing to a uint8_t pointer. */
     char ** pCharPtr = pParamAdd;
 
-<<<<<<< HEAD
     ( void ) pKey; /* For suppressing compiler-warning: unused variable. */
 
-    if( *pCharPtr == NULL )
-=======
     if( *pParamSizeAdd == 0 )
->>>>>>> 1c6f6597
     {
         /* Free previously allocated buffer. */
         if( *pCharPtr != NULL )
