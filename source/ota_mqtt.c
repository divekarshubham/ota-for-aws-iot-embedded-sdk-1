/*
 * FreeRTOS OTA V2.0.0
 * Copyright (C) 2020 Amazon.com, Inc. or its affiliates.  All Rights Reserved.
 *
 * Permission is hereby granted, free of charge, to any person obtaining a copy of
 * this software and associated documentation files (the "Software"), to deal in
 * the Software without restriction, including without limitation the rights to
 * use, copy, modify, merge, publish, distribute, sublicense, and/or sell copies of
 * the Software, and to permit persons to whom the Software is furnished to do so,
 * subject to the following conditions:
 *
 * The above copyright notice and this permission notice shall be included in all
 * copies or substantial portions of the Software.
 *
 * THE SOFTWARE IS PROVIDED "AS IS", WITHOUT WARRANTY OF ANY KIND, EXPRESS OR
 * IMPLIED, INCLUDING BUT NOT LIMITED TO THE WARRANTIES OF MERCHANTABILITY, FITNESS
 * FOR A PARTICULAR PURPOSE AND NONINFRINGEMENT. IN NO EVENT SHALL THE AUTHORS OR
 * COPYRIGHT HOLDERS BE LIABLE FOR ANY CLAIM, DAMAGES OR OTHER LIABILITY, WHETHER
 * IN AN ACTION OF CONTRACT, TORT OR OTHERWISE, ARISING FROM, OUT OF OR IN
 * CONNECTION WITH THE SOFTWARE OR THE USE OR OTHER DEALINGS IN THE SOFTWARE.
 *
 * http://aws.amazon.com/freertos
 * http://www.FreeRTOS.org
 */

/**
 * @file ota_mqtt.c
 * @brief Routines for supporting over the air updates using MQTT.
 */

/* Standard includes. */
#include <string.h>
#include <stdio.h>
#include <stdlib.h>
#include <assert.h>

/* OTA includes. */
#include "ota.h"
#include "ota_private.h"
#include "ota_cbor_private.h"

/* Private include. */
#include "ota_mqtt_private.h"

/* Include firmware version struct definition. */
#include "ota_appversion32.h"

/* Stream GET message constants. */
#define OTA_CLIENT_TOKEN               "rdy"                /*!< Arbitrary client token sent in the stream "GET" message. */

/* Agent to Job Service status message constants. */
#define OTA_STATUS_MSG_MAX_SIZE        128U             /*!< Max length of a job status message to the service. */
#define OTA_UPDATE_STATUS_FREQUENCY    64U              /*!< Update the job status every 64 unique blocks received. */

/**
 *  @addtogroup ota_mqtt_topic_strings
 *  @brief Topic strings used by the OTA process.
 *
 * These first few are topic extensions to the dynamic base topic that includes the Thing name.
 *  @{
 */
static const char pOtaJobsGetNextTopicTemplate[] = "$aws/things/%s/jobs/$next/get";                                         /*!< Topic template to request next job. */
static const char pOtaJobsGetNextAcceptedTopicTemplate[] = "$aws/things/%s/jobs/$next/get/accepted";                        /*!< Topic template for getting next job. */
static const char pOtaJobsNotifyNextTopicTemplate[] = "$aws/things/%s/jobs/notify-next";                                    /*!< Topic template to notify next . */
static const char pOtaJobStatusTopicTemplate[] = "$aws/things/%s/jobs/%s/update";                                           /*!< Topic template to update the current job. */
static const char pOtaStreamDataTopicTemplate[] = "$aws/things/%s/streams/%s/data/cbor";                                    /*!< Topic template to receive data over a stream. */
static const char pOtaGetStreamTopicTemplate[] = "$aws/things/%s/streams/%s/get/cbor";                                      /*!< Topic template to request next data over a stream. */
static const char pOtaGetNextJobMsgTemplate[] = "{\"clientToken\":\"%u:%s\"}";                                              /*!< Used to specify client token id to authenticate job. */
static const char pOtaJobStatusStatusTemplate[] = "{\"status\":\"%s\",\"statusDetails\":{";                                 /*!< Used to specify the status of the current job. */
static const char pOtaJobStatusReceiveDetailsTemplate[] = "\"%s\":\"%u/%u\"}}";                                             /*!< Tail of the job receive status. */
static const char pOtaJobStatusSelfTestDetailsTemplate[] = "\"%s\":\"%s\",\"" OTA_JSON_UPDATED_BY_KEY_ONLY "\":\"0x%x\"}}"; /*!< Tail os self test job status. */
static const char pOtaJobStatusReasonStrTemplate[] = "\"reason\":\"%s: 0x%08x\"}}";                                         /*!< Tail template to report job failure string. */
static const char pOtaJobStatusSucceededStrTemplate[] = "\"reason\":\"%s v%u.%u.%u\"}}";                                    /*!< Tail template to report job succeeded. */
static const char pOtaJobStatusReasonValTemplate[] = "\"reason\":\"0x%08x: 0x%08x\"}}";                                     /*!< Tail template to report job failure error code. */
static const char pOtaStringReceive[] = "receive";                                                                          /*!< Used to build the job receive template. */
/** @}*/

/** We map all of the above status cases to one of these 4 status strings.
 * These are the only strings that are supported by the Job Service. You
 * shall not change them to arbitrary strings or the job will not change
 * states.
 * */
static const char pOtaStringInProgress[] = "IN_PROGRESS"; /*!< The job document has be received on the device and update is in progress. */
static const char pOtaStringFailed[] = "FAILED";          /*!< OTA update failed due to an error. */
static const char pOtaStringSucceeded[] = "SUCCEEDED";    /*!< OTA update succeeded. */
static const char pOtaStringRejected[] = "REJECTED";      /*!< The job was rejected due to invalid parameters. */

/**
 * @brief List of all the status cases a job can be in.
 *
 */
static const char * pOtaJobStatusStrings[ NumJobStatusMappings ] =
{
    pOtaStringInProgress,
    pOtaStringFailed,
    pOtaStringSucceeded,
    pOtaStringRejected,
    pOtaStringFailed, /* eJobStatus_FailedWithVal */
};

/**
 * @brief These are the associated statusDetails 'reason' codes that go along with
 * the above enums during the OTA update process. The 'Receiving' state is
 * updated with transfer progress as number of blocks received of total blocks.
 *
 */
static const char * pOtaJobReasonStrings[ NumJobReasons ] = { "", "ready", "active", "accepted", "rejected", "aborted" };

/* Maximum lengths for constants used in the ota_mqtt_topic_strings templates.
 * These are used to calculate the static size of buffers used to store MQTT
 * topic and message strings. Each length is in terms of bytes. */
#define U32_MAX_LEN            10U                                              /*!< Maximum number of output digits of an unsigned long value. */
#define JOB_NAME_MAX_LEN       128U                                             /*!< Maximum length of the name of job documents received from the server. */
#define STREAM_NAME_MAX_LEN    44U                                              /*!< Maximum length for the name of MQTT streams. */
#define NULL_CHAR_LEN          1U                                               /*!< Size of a single null character used to terminate topics and messages. */

/* Pre-calculate max buffer size for mqtt topics and messages. We make sure the buffer size is large
 * enough to hold a dynamically constructed topic and message string.
 */
#define TOPIC_PLUS_THINGNAME_LEN( topic )    ( CONST_STRLEN( topic ) + otaconfigMAX_THINGNAME_LEN + NULL_CHAR_LEN )              /*!< Calculate max buffer size based on topic template and thing name length. */
#define TOPIC_GET_NEXT_BUFFER_SIZE             ( TOPIC_PLUS_THINGNAME_LEN( pOtaJobsGetNextTopicTemplate ) )                      /*!< Max buffer size for `jobs/$next/get` topic. */
#define TOPIC_GET_NEXT_ACCEPTED_BUFFER_SIZE    ( TOPIC_PLUS_THINGNAME_LEN( pOtaJobsGetNextAcceptedTopicTemplate ) )              /*!< Max buffer size for `jobs/$next/get/accepted` topic. */
#define TOPIC_NOTIFY_NEXT_BUFFER_SIZE          ( TOPIC_PLUS_THINGNAME_LEN( pOtaJobsNotifyNextTopicTemplate ) )                   /*!< Max buffer size for `jobs/notify-next` topic. */
#define TOPIC_JOB_STATUS_BUFFER_SIZE           ( TOPIC_PLUS_THINGNAME_LEN( pOtaJobStatusTopicTemplate ) + JOB_NAME_MAX_LEN )     /*!< Max buffer size for `jobs/<job_name>/update` topic. */
#define TOPIC_STREAM_DATA_BUFFER_SIZE          ( TOPIC_PLUS_THINGNAME_LEN( pOtaStreamDataTopicTemplate ) + STREAM_NAME_MAX_LEN ) /*!< Max buffer size for `streams/<stream_name>/data/cbor` topic. */
#define TOPIC_GET_STREAM_BUFFER_SIZE           ( TOPIC_PLUS_THINGNAME_LEN( pOtaGetStreamTopicTemplate ) + STREAM_NAME_MAX_LEN )  /*!< Max buffer size for `streams/<stream_name>/get/cbor` topic. */
#define MSG_GET_NEXT_BUFFER_SIZE               ( TOPIC_PLUS_THINGNAME_LEN( pOtaGetNextJobMsgTemplate ) + U32_MAX_LEN )           /*!< Max buffer size for message of `jobs/$next/get topic`. */

/**
 * @brief Subscribe to the jobs notification topic (i.e. New file version available).
 *
 * @param[in] pAgentCtx Agent context which stores the thing details and mqtt interface.
 * @return OtaErr_t Result of the subscribe operation, OTA_ERR_NONE if the operation is successful
 */
static OtaErr_t subscribeToJobNotificationTopics( const OtaAgentContext_t * pAgentCtx );

/**
 * @brief UnSubscribe from the firmware update receive topic.
 *
 * @param[in] pAgentCtx Agent context which stores the thing details and mqtt interface.
 * @return OtaErr_t Result of the unsubscribe operation, OTA_ERR_NONE if the operation is successful.
 */
static OtaErr_t unsubscribeFromDataStream( const OtaAgentContext_t * pAgentCtx );

/**
 * @brief UnSubscribe from the jobs notification topic.
 *
 * @param[in] pAgentCtx Agent context which stores the thing details and mqtt interface.
 * @return OtaErr_t Result of the unsubscribe operation, OTA_ERR_NONE if the operation is successful.
 */
static OtaErr_t unsubscribeFromJobNotificationTopic( const OtaAgentContext_t * pAgentCtx );

/**
 * @brief Publish a message to the job status topic.
 *
 * @param[in] pAgentCtx Agent context which provides the details for the thing, job and mqtt interface.
 * @param[in] pMsg Message to publish.
 * @param[in] msgSize Size of message to send.
 * @param[in] qos Quality of service level for mqtt.
 * @return OtaErr_t OTA_ERR_NONE if the message is publish is successful.
 */
static OtaErr_t publishStatusMessage( OtaAgentContext_t * pAgentCtx,
                                      const char * pMsg,
                                      uint32_t msgSize,
                                      uint8_t qos );

/**
 * @brief Populate the message buffer with the job status message.
 *
 * @param[in] pMsgBuffer Buffer to populate.
 * @param[in] msgBufferSize Size of the message.
 * @param[in] status Status of the operation.
 * @param[in] pOTAFileCtx File context stores the information about the downloaded blocks and required size.
 * @return uint32_t Size of the message built.
 */
static uint32_t buildStatusMessageReceiving( char * pMsgBuffer,
                                             size_t msgBufferSize,
                                             OtaJobStatus_t status,
                                             const OtaFileContext_t * pOTAFileCtx );

/**
 * @brief Populate the message buffer with the message to indicate device in self-test.
 *
 * @param[in] pMsgBuffer Buffer to populate.
 * @param[in] msgBufferSize Size of the message.
 * @param[in] status Status of the operation.
 * @param[in] reason Reason for job failure (if any).
 * @return uint32_t Size of the message.
 */
static uint32_t prvBuildStatusMessageSelfTest( char * pMsgBuffer,
                                               size_t msgBufferSize,
                                               OtaJobStatus_t status,
                                               int32_t reason );

/**
 * @brief Populate the response message with the status of the job.
 *
 * @param[in] pMsgBuffer Buffer to populate.
 * @param[in] msgBufferSize Size of the message.
 * @param[in] status Status of the operation.
 * @param[in] reason Reason for failure or the new firmware version .
 * @param[in] subReason Error code due to which the operation failed.
 * @return uint32_t Size of the message.
 */
static uint32_t prvBuildStatusMessageFinish( char * pMsgBuffer,
                                             size_t msgBufferSize,
                                             OtaJobStatus_t status,
                                             int32_t reason,
                                             int32_t subReason );

/*
 * Subscribe to the OTA job notification topics.
 */
static OtaErr_t subscribeToJobNotificationTopics( const OtaAgentContext_t * pAgentCtx )
{
    OtaErr_t result = OTA_ERR_UNINITIALIZED;

    uint16_t topicLen = 0;

    /* These buffers are used to store generated MQTT topics. The static sizes
     * are calculated from the templates and the corresponding parameters. */
    static char pJobTopicGetNext[ TOPIC_GET_NEXT_ACCEPTED_BUFFER_SIZE ];
    static char pJobTopicNotifyNext[ TOPIC_NOTIFY_NEXT_BUFFER_SIZE ];

    assert( pAgentCtx != NULL );

    /* Build and subscribe to the first topic. */

    /* MISRA rule 21.6 prohibits use of all functions from stdio.h because they have undefined
     * behaviors. We are only using snprintf here, and have checked no undefined behaviors can
     * occur because,
     * - the destination buffer size is pre-calculated to make sure it's large enough.
     * - the destination buffer are static in this file and format buffer comes from job document,
     *   they will never overlap.
     * - we only use %s, %u and %x specifiers. No precision is specified, and no length modifier is
     *   used.
     * - we enabled compiler warnings to ensure number of arguments and their types are matching.
     * - we enabled undefined behavior sanitizer in our unit tests.
     */
    /* coverity[misra_c_2012_rule_21_6_violation] */
    topicLen = ( uint16_t ) snprintf( pJobTopicGetNext,
                                      sizeof( pJobTopicGetNext ),
                                      pOtaJobsGetNextAcceptedTopicTemplate,
                                      pAgentCtx->pThingName );

    /* The buffer is static and the size is calculated to fit. */
    assert( ( topicLen > 0U ) && ( topicLen < sizeof( pJobTopicGetNext ) ) );

    result = pAgentCtx->pOtaInterface->mqtt.subscribe( pJobTopicGetNext,
                                                       topicLen,
                                                       1,
                                                       pAgentCtx->pOtaInterface->mqtt.jobCallback );

    if( result == OTA_ERR_NONE )
    {
        LogInfo( ( "Subscribed to MQTT topic: "
                   "%s",
                   pJobTopicGetNext ) );
    }
    else
    {
        LogError( ( "Failed to subscribe to MQTT topic: "
                    "subscribe returned error: "
                    "OtaErr_t=%u"
                    ", topic=%s",
                    result,
                    pJobTopicGetNext ) );
    }

    if( result == OTA_ERR_NONE )
    {
        /* Build and subscribe to the second topic. */
        /* coverity[misra_c_2012_rule_21_6_violation] */
        topicLen = ( uint16_t ) snprintf( pJobTopicNotifyNext,
                                          sizeof( pJobTopicNotifyNext ),
                                          pOtaJobsNotifyNextTopicTemplate,
                                          pAgentCtx->pThingName );

        /* The buffer is static and the size is calculated to fit. */
        assert( ( topicLen > 0U ) && ( topicLen < sizeof( pJobTopicNotifyNext ) ) );

        result = pAgentCtx->pOtaInterface->mqtt.subscribe( pJobTopicNotifyNext,
                                                           topicLen,
                                                           1,
                                                           pAgentCtx->pOtaInterface->mqtt.jobCallback );

        if( result == OTA_ERR_NONE )
        {
            LogInfo( ( "Subscribed to MQTT topic: %s", pJobTopicNotifyNext ) );
        }
        else
        {
            LogError( ( "Failed to subscribe to MQTT topic: "
                        "subscribe returned error: "
                        "OtaErr_t=%u"
                        ", topic=%s",
                        result,
                        pJobTopicNotifyNext ) );
        }
    }

    return result;
}

/*
 * UnSubscribe from the OTA data stream topic.
 */
static OtaErr_t unsubscribeFromDataStream( const OtaAgentContext_t * pAgentCtx )
{
    OtaErr_t result = OTA_ERR_UNINITIALIZED;

    /* This buffer is used to store the generated MQTT topic. The static size
     * is calculated from the template and the corresponding parameters. */
    char pOtaRxStreamTopic[ TOPIC_STREAM_DATA_BUFFER_SIZE ];
    uint16_t topicLen = 0;
    const OtaFileContext_t * pFileContext = NULL;

    assert( pAgentCtx != NULL );

    pFileContext = &( pAgentCtx->fileContext );

    /* Try to build the dynamic data stream topic and unsubscribe from it. */
<<<<<<< HEAD
=======
    /* coverity[misra_c_2012_rule_21_6_violation] */
>>>>>>> a75e223b
    topicLen = ( uint16_t ) snprintf( pOtaRxStreamTopic,
                                      sizeof( pOtaRxStreamTopic ),
                                      pOtaStreamDataTopicTemplate,
                                      pAgentCtx->pThingName,
                                      ( const char * ) pFileContext->pStreamName );

    /* The buffer is static and the size is calculated to fit. */
    assert( ( topicLen > 0U ) && ( topicLen < sizeof( pOtaRxStreamTopic ) ) );

    result = pAgentCtx->pOtaInterface->mqtt.unsubscribe( pOtaRxStreamTopic,
                                                         topicLen,
                                                         1 );

    if( result == OTA_ERR_NONE )
    {
        LogInfo( ( "Unsubscribed to MQTT topic: %s", pOtaRxStreamTopic ) );
    }
    else
    {
        LogError( ( "Failed to unsubscribe to MQTT topic: "
                    "unsubscribe returned error: "
                    "OtaErr_t=%u"
                    ", topic=%s",
                    result,
                    pOtaRxStreamTopic ) );
    }

    return result;
}

/*
 * Unsubscribe from the OTA job notification topics.
 */
static OtaErr_t unsubscribeFromJobNotificationTopic( const OtaAgentContext_t * pAgentCtx )
{
    OtaErr_t result = OTA_ERR_UNINITIALIZED;

    /* This buffer is used to store the generated MQTT topic. The static size
     * is calculated from the template and the corresponding parameters. This
     * buffer is used with two separate templates and its size is set fit the
     * larger of the two. */
    char pJobTopic[ TOPIC_GET_NEXT_ACCEPTED_BUFFER_SIZE ];
    uint16_t topicLen = 0;

    assert( pAgentCtx != NULL );

    /* Try to unsubscribe from the first of two job topics. */
<<<<<<< HEAD
=======
    /* coverity[misra_c_2012_rule_21_6_violation] */
>>>>>>> a75e223b
    topicLen = ( uint16_t ) snprintf( pJobTopic,
                                      sizeof( pJobTopic ),
                                      pOtaJobsNotifyNextTopicTemplate,
                                      pAgentCtx->pThingName );

    /* The buffer is static and the size is calculated to fit. */
    assert( ( topicLen > 0U ) && ( topicLen < sizeof( pJobTopic ) ) );

    result = pAgentCtx->pOtaInterface->mqtt.unsubscribe( pJobTopic,
                                                         topicLen,
                                                         0 );

    if( result == OTA_ERR_NONE )
    {
        LogInfo( ( "Unsubscribed to MQTT topic: %s", pJobTopic ) );
    }
    else
    {
        LogError( ( "Failed to unsubscribe to MQTT topic: "
                    "unsubscribe returned error: "
                    "OtaErr_t=%u"
                    ", topic=%s",
                    result,
                    pJobTopic ) );
    }

    if( result == OTA_ERR_NONE )
    {
        /* Try to unsubscribe from the second of two job topics. */
<<<<<<< HEAD
=======
        /* coverity[misra_c_2012_rule_21_6_violation] */
>>>>>>> a75e223b
        topicLen = ( uint16_t ) snprintf( pJobTopic,
                                          sizeof( pJobTopic ),
                                          pOtaJobsGetNextAcceptedTopicTemplate,
                                          pAgentCtx->pThingName );

        /* The buffer is static and the size is calculated to fit. */
        assert( ( topicLen > 0U ) && ( topicLen < sizeof( pJobTopic ) ) );

        result = pAgentCtx->pOtaInterface->mqtt.unsubscribe( pJobTopic,
                                                             topicLen,
                                                             0 );

        if( result == OTA_ERR_NONE )
        {
            LogInfo( ( "Unsubscribed to MQTT topic: %s", pJobTopic ) );
        }
        else
        {
            LogError( ( "Failed to unsubscribe to MQTT topic: "
                        "unsubscribe returned error: "
                        "OtaErr_t=%u"
                        ", topic=%s",
                        result,
                        pJobTopic ) );
        }
    }

    return result;
}

/*
 * Publish a message to the job status topic.
 */
static OtaErr_t publishStatusMessage( OtaAgentContext_t * pAgentCtx,
                                      const char * pMsg,
                                      uint32_t msgSize,
                                      uint8_t qos )
{
    OtaErr_t result = OTA_ERR_UNINITIALIZED;
    uint32_t topicLen = 0;

    /* This buffer is used to store the generated MQTT topic. The static size
     * is calculated from the template and the corresponding parameters. */
    char pTopicBuffer[ TOPIC_JOB_STATUS_BUFFER_SIZE ];

    assert( pAgentCtx != NULL );
    /* pMsg is a static buffer of size "OTA_STATUS_MSG_MAX_SIZE". */
    assert( pMsg != NULL );

    /* Build the dynamic job status topic . */
<<<<<<< HEAD
=======
    /* coverity[misra_c_2012_rule_21_6_violation] */
>>>>>>> a75e223b
    topicLen = ( uint32_t ) snprintf( pTopicBuffer,
                                      sizeof( pTopicBuffer ),
                                      pOtaJobStatusTopicTemplate,
                                      pAgentCtx->pThingName,
                                      pAgentCtx->pActiveJobName );

    /* The buffer is static and the size is calculated to fit. */
    assert( ( topicLen > 0U ) && ( topicLen < sizeof( pTopicBuffer ) ) );

    /* Publish the status message. */
    LogDebug( ( "Attempting to publish MQTT status message: "
                "message=%s",
                pMsg ) );

    result = pAgentCtx->pOtaInterface->mqtt.publish( pTopicBuffer,
                                                     ( uint16_t ) topicLen,
                                                     &pMsg[ 0 ],
                                                     msgSize,
                                                     qos );

    if( result == OTA_ERR_NONE )
    {
        LogDebug( ( "Published to MQTT topic: "
                    "topic=%s",
                    pTopicBuffer ) );
    }
    else
    {
        LogError( ( "Failed to publish MQTT message: "
                    "publish returned error: "
                    "OtaErr_t=%u"
                    ", topic=%s",
                    result,
                    pTopicBuffer ) );
    }

    return result;
}

static uint32_t buildStatusMessageReceiving( char * pMsgBuffer,
                                             size_t msgBufferSize,
                                             OtaJobStatus_t status,
                                             const OtaFileContext_t * pOTAFileCtx )
{
    uint32_t numBlocks = 0;
    uint32_t received = 0;
    uint32_t msgSize = 0;
    uint32_t msgTailSize = 0;

    assert( pMsgBuffer != NULL );
    /* This function is only called when a file is received, so it can't be NULL. */
    assert( pOTAFileCtx != NULL );

    numBlocks = ( pOTAFileCtx->fileSize + ( OTA_FILE_BLOCK_SIZE - 1U ) ) >> otaconfigLOG2_FILE_BLOCK_SIZE;
    received = numBlocks - pOTAFileCtx->blocksRemaining;

    if( ( received % OTA_UPDATE_STATUS_FREQUENCY ) == 0U ) /* Output a status update once in a while. */
    {
<<<<<<< HEAD
=======
        /* coverity[misra_c_2012_rule_21_6_violation] */
>>>>>>> a75e223b
        msgSize = ( uint32_t ) snprintf( pMsgBuffer,
                                         msgBufferSize,
                                         pOtaJobStatusStatusTemplate,
                                         pOtaJobStatusStrings[ status ] );
        /* The buffer is static and the size is calculated to fit. */
        assert( ( msgSize > 0U ) && ( msgSize < msgBufferSize ) );

<<<<<<< HEAD
=======
        /* coverity[misra_c_2012_rule_21_6_violation] */
>>>>>>> a75e223b
        msgTailSize = ( uint32_t ) snprintf( &pMsgBuffer[ msgSize ],
                                             msgBufferSize - msgSize,
                                             pOtaJobStatusReceiveDetailsTemplate,
                                             pOtaStringReceive,
                                             received,
                                             numBlocks );
        msgSize += msgTailSize;
        /* The buffer is static and the size is calculated to fit. */
        assert( ( msgTailSize > 0U ) && ( msgSize < msgBufferSize ) );
    }

    return msgSize;
}

static uint32_t prvBuildStatusMessageSelfTest( char * pMsgBuffer,
                                               size_t msgBufferSize,
                                               OtaJobStatus_t status,
                                               int32_t reason )
{
    uint32_t msgSize = 0;
    uint32_t msgTailSize = 0;

    assert( pMsgBuffer != NULL );

<<<<<<< HEAD
=======
    /* coverity[misra_c_2012_rule_21_6_violation] */
>>>>>>> a75e223b
    msgSize = ( uint32_t ) snprintf( pMsgBuffer,
                                     msgBufferSize,
                                     pOtaJobStatusStatusTemplate,
                                     pOtaJobStatusStrings[ status ] );
    /* The buffer is static and the size is calculated to fit. */
    assert( ( msgSize > 0U ) && ( msgSize < msgBufferSize ) );

<<<<<<< HEAD
=======
    /* coverity[misra_c_2012_rule_21_6_violation] */
>>>>>>> a75e223b
    msgTailSize = ( uint32_t ) snprintf( &pMsgBuffer[ msgSize ],
                                         msgBufferSize - msgSize,
                                         pOtaJobStatusSelfTestDetailsTemplate,
                                         OTA_JSON_SELF_TEST_KEY_ONLY,
                                         pOtaJobReasonStrings[ reason ],
                                         appFirmwareVersion.u.unsignedVersion32 );
    msgSize += msgTailSize;
    /* The buffer is static and the size is calculated to fit. */
    assert( ( msgTailSize > 0U ) && ( msgSize < msgBufferSize ) );

    return msgSize;
}

static uint32_t prvBuildStatusMessageFinish( char * pMsgBuffer,
                                             size_t msgBufferSize,
                                             OtaJobStatus_t status,
                                             int32_t reason,
                                             int32_t subReason )
{
    uint32_t msgSize = 0;
    uint32_t msgTailSize = 0;

    assert( pMsgBuffer != NULL );

<<<<<<< HEAD
=======
    /* coverity[misra_c_2012_rule_21_6_violation] */
>>>>>>> a75e223b
    msgSize = ( uint32_t ) snprintf( pMsgBuffer,
                                     msgBufferSize,
                                     pOtaJobStatusStatusTemplate,
                                     pOtaJobStatusStrings[ status ] );
    /* The buffer is static and the size is calculated to fit. */
    assert( ( msgSize > 0U ) && ( msgSize < msgBufferSize ) );

    /* FailedWithVal uses a numeric OTA error code and sub-reason code to cover
     * the case where there may be too many description strings to reasonably
     * include in the code.
     */
    if( status == JobStatusFailedWithVal )
    {
<<<<<<< HEAD
=======
        /* coverity[misra_c_2012_rule_21_6_violation] */
>>>>>>> a75e223b
        msgTailSize = ( uint32_t ) snprintf( &pMsgBuffer[ msgSize ],
                                             msgBufferSize - msgSize,
                                             pOtaJobStatusReasonValTemplate,
                                             reason,
                                             subReason );
        msgSize += msgTailSize;
        /* The buffer is static and the size is calculated to fit. */
        assert( ( msgTailSize > 0U ) && ( msgSize < msgBufferSize ) );
    }

    /* If the status update is for "Succeeded," we are identifying the version
     * of firmware that has been accepted. This makes it easy to find the
     * version associated with each device (Thing) when examining the OTA jobs
     * on the service side via the CLI or possibly with some console tool.
     */
    else if( status == JobStatusSucceeded )
    {
        AppVersion32_t newVersion;

        newVersion.u.unsignedVersion32 = ( uint32_t ) subReason;

<<<<<<< HEAD
=======
        /* coverity[misra_c_2012_rule_21_6_violation] */
>>>>>>> a75e223b
        msgTailSize = ( uint32_t ) snprintf( &pMsgBuffer[ msgSize ],
                                             msgBufferSize - msgSize,
                                             pOtaJobStatusSucceededStrTemplate,
                                             pOtaJobReasonStrings[ reason ],
                                             newVersion.u.x.major,
                                             newVersion.u.x.minor,
                                             newVersion.u.x.build );
        msgSize += msgTailSize;
        /* The buffer is static and the size is calculated to fit. */
        assert( ( msgTailSize > 0U ) && ( msgSize < msgBufferSize ) );
    }

    /* Status updates that are NOT "InProgress" or "Succeeded" or "FailedWithVal" map status and
     * reason codes to a string plus a sub-reason code.
     */
    else
    {
<<<<<<< HEAD
=======
        /* coverity[misra_c_2012_rule_21_6_violation] */
>>>>>>> a75e223b
        msgTailSize = ( uint32_t ) snprintf( &pMsgBuffer[ msgSize ],
                                             msgBufferSize - msgSize,
                                             pOtaJobStatusReasonStrTemplate,
                                             pOtaJobReasonStrings[ reason ],
                                             subReason );
        msgSize += msgTailSize;
        /* The buffer is static and the size is calculated to fit. */
        assert( ( msgTailSize > 0U ) && ( msgSize < msgBufferSize ) );
    }

    return msgSize;
}

/*
 * Check for next available OTA job from the job service by publishing
 * a "get next job" message to the job service.
 */

OtaErr_t requestJob_Mqtt( OtaAgentContext_t * pAgentCtx )
{
    /* This buffer is used to store the generated MQTT topic. The static size
     * is calculated from the template and the corresponding parameters. */
    char pJobTopic[ TOPIC_GET_NEXT_BUFFER_SIZE ];
    static uint32_t reqCounter = 0;
    OtaErr_t result = OTA_ERR_UNINITIALIZED;
    uint32_t msgSize = 0;
    uint16_t topicLen = 0;

    /* The following buffer is big enough to hold a dynamically constructed
     * $next/get job message. It contains a client token that is used to track
     * how many requests have been made. */
    char pMsg[ MSG_GET_NEXT_BUFFER_SIZE ];

    assert( pAgentCtx != NULL );

    /* Subscribe to the OTA job notification topic. */
    result = subscribeToJobNotificationTopics( pAgentCtx );

    if( result == OTA_ERR_NONE )
    {
        LogDebug( ( "MQTT job request number: counter=%u", reqCounter ) );
<<<<<<< HEAD

=======
        /* coverity[misra_c_2012_rule_21_6_violation] */
>>>>>>> a75e223b
        msgSize = ( uint32_t ) snprintf( pMsg,
                                         sizeof( pMsg ),
                                         pOtaGetNextJobMsgTemplate,
                                         reqCounter,
                                         pAgentCtx->pThingName );
        /* The buffer is static and the size is calculated to fit. */
        assert( ( msgSize > 0U ) && ( msgSize < sizeof( pMsg ) ) );

        reqCounter++;
        /* coverity[misra_c_2012_rule_21_6_violation] */
        topicLen = ( uint16_t ) snprintf( pJobTopic,
                                          sizeof( pJobTopic ),
                                          pOtaJobsGetNextTopicTemplate,
                                          pAgentCtx->pThingName );

        /* The buffer is static and the size is calculated to fit. */
        assert( ( topicLen > 0U ) && ( topicLen < sizeof( pJobTopic ) ) );

        result = pAgentCtx->pOtaInterface->mqtt.publish( pJobTopic, topicLen, pMsg, msgSize, 1 );

        if( result == OTA_ERR_NONE )
        {
            LogDebug( ( "Published MQTT request to get the next job: "
                        "topic=%s",
                        pJobTopic ) );
        }
        else
        {
            LogError( ( "Failed to publish MQTT message:"
                        "publish returned error: "
                        "OtaErr_t=%u",
                        result ) );
            result = OTA_ERR_PUBLISH_FAILED;
        }
    }

    return result;
}


/*
 * Update the job status on the service side with progress or completion info.
 */
OtaErr_t updateJobStatus_Mqtt( OtaAgentContext_t * pAgentCtx,
                               OtaJobStatus_t status,
                               int32_t reason,
                               int32_t subReason )
{
    OtaErr_t result = OTA_ERR_UNINITIALIZED;
    /* A message size of zero means don't publish anything. */
    uint32_t msgSize = 0;
    /* All job state transitions except streaming progress use QOS 1 since it is required to have status in the job document. */
    char pMsg[ OTA_STATUS_MSG_MAX_SIZE ];
    uint8_t qos = 1;
    const OtaFileContext_t * pFileContext = NULL;

    assert( pAgentCtx != NULL );

    /* Get the current file context. */
    pFileContext = &( pAgentCtx->fileContext );

    if( status == JobStatusInProgress )
    {
        if( reason == ( int32_t ) JobReasonReceiving )
        {
            msgSize = buildStatusMessageReceiving( pMsg, sizeof( pMsg ), status, pFileContext );

            /* Downgrade Progress updates to QOS 0 to avoid overloading MQTT buffers during active streaming. */
            qos = 0;
        }
        else
        {
            /* We're no longer receiving but we're still In Progress so we are implicitly in the Self
             * Test phase. Prepare to update the job status with the self_test phase (ready or active). */
            msgSize = prvBuildStatusMessageSelfTest( pMsg, sizeof( pMsg ), status, reason );
        }
    }
    else
    {
        /* The potential values for status are constant at compile time. */
        assert( status < NumJobStatusMappings );
        msgSize = prvBuildStatusMessageFinish( pMsg, sizeof( pMsg ), status, reason, subReason );
    }

    result = publishStatusMessage( pAgentCtx, pMsg, msgSize, qos );

    if( result == OTA_ERR_NONE )
    {
        LogDebug( ( "Published update to the job status." ) );
    }
    else
    {
        LogError( ( "Failed to publish MQTT status message: "
                    "publishStatusMessage returned error: "
                    "OtaErr_t=%u",
                    result ) );
    }

    return result;
}

/*
 * Init file transfer by subscribing to the OTA data stream topic.
 */
OtaErr_t initFileTransfer_Mqtt( OtaAgentContext_t * pAgentCtx )
{
    OtaErr_t result = OTA_ERR_PUBLISH_FAILED;

    /* This buffer is used to store the generated MQTT topic. The static size
     * is calculated from the template and the corresponding parameters. */
    static char pRxStreamTopic[ TOPIC_STREAM_DATA_BUFFER_SIZE ]; /*!< Buffer to store the topic generated for requesting data stream. */
    uint16_t topicLen = 0;
    const OtaFileContext_t * pFileContext = NULL;

    assert( pAgentCtx != NULL );

    pFileContext = &( pAgentCtx->fileContext );

    /* coverity[misra_c_2012_rule_21_6_violation] */
    topicLen = ( uint16_t ) snprintf( pRxStreamTopic,
                                      sizeof( pRxStreamTopic ),
                                      pOtaStreamDataTopicTemplate,
                                      pAgentCtx->pThingName,
                                      ( const char * ) pFileContext->pStreamName );

    /* The buffer is static and the size is calculated to fit. */
    assert( ( topicLen > 0U ) && ( topicLen < sizeof( pRxStreamTopic ) ) );

    result = pAgentCtx->pOtaInterface->mqtt.subscribe( pRxStreamTopic,
                                                       topicLen,
                                                       0,
                                                       pAgentCtx->pOtaInterface->mqtt.dataCallback );

    if( result == OTA_ERR_NONE )
    {
        LogDebug( ( "Subscribed to the OTA data stream topic: "
                    "topic=%s",
                    pRxStreamTopic ) );
    }
    else
    {
        LogError( ( "Failed to subscribe to MQTT topic: "
                    "subscribe returned error: "
                    "OtaErr_t=%u"
                    ", topic=%s",
                    result,
                    pRxStreamTopic ) );
    }

    return result;
}

/*
 * Request file block by publishing to the get stream topic.
 */
OtaErr_t requestFileBlock_Mqtt( OtaAgentContext_t * pAgentCtx )
{
    size_t msgSizeFromStream = 0;
    uint32_t blockSize = OTA_FILE_BLOCK_SIZE;
    uint32_t numBlocks = 0;
    uint32_t bitmapLen = 0;
    uint32_t msgSizeToPublish = 0;
    uint32_t topicLen = 0;
    bool cborEncodeRet = false;
    char pMsg[ OTA_REQUEST_MSG_MAX_SIZE ];

    /* This buffer is used to store the generated MQTT topic. The static size
     * is calculated from the template and the corresponding parameters. */
    char pTopicBuffer[ TOPIC_GET_STREAM_BUFFER_SIZE ];
    OtaErr_t result = OTA_ERR_UNINITIALIZED;
    const OtaFileContext_t * pFileContext = NULL;

    assert( pAgentCtx != NULL );

    /* Get the current file context. */
    pFileContext = &( pAgentCtx->fileContext );

    /* Reset number of blocks requested. */
    pAgentCtx->numOfBlocksToReceive = otaconfigMAX_NUM_BLOCKS_REQUEST;

    numBlocks = ( pFileContext->fileSize + ( OTA_FILE_BLOCK_SIZE - 1U ) ) >> otaconfigLOG2_FILE_BLOCK_SIZE;
    bitmapLen = ( numBlocks + ( BITS_PER_BYTE - 1U ) ) >> LOG2_BITS_PER_BYTE;

    cborEncodeRet = OTA_CBOR_Encode_GetStreamRequestMessage( ( uint8_t * ) pMsg,
                                                             sizeof( pMsg ),
                                                             &msgSizeFromStream,
                                                             OTA_CLIENT_TOKEN,
                                                             ( int32_t ) pFileContext->serverFileID,
                                                             ( int32_t ) blockSize,
                                                             0,
                                                             pFileContext->pRxBlockBitmap,
                                                             bitmapLen,
                                                             ( int32_t ) otaconfigMAX_NUM_BLOCKS_REQUEST );

    if( cborEncodeRet == true )
    {
        msgSizeToPublish = ( uint32_t ) msgSizeFromStream;

        /* Try to build the dynamic data REQUEST topic to publish to. */
<<<<<<< HEAD
=======
        /* coverity[misra_c_2012_rule_21_6_violation] */
>>>>>>> a75e223b
        topicLen = ( uint32_t ) snprintf( pTopicBuffer,
                                          sizeof( pTopicBuffer ),
                                          pOtaGetStreamTopicTemplate,
                                          pAgentCtx->pThingName,
                                          ( const char * ) pFileContext->pStreamName );

        /* The buffer is static and the size is calculated to fit. */
        assert( ( topicLen > 0U ) && ( topicLen < sizeof( pTopicBuffer ) ) );

        result = pAgentCtx->pOtaInterface->mqtt.publish( pTopicBuffer,
                                                         ( uint16_t ) topicLen,
                                                         &pMsg[ 0 ],
                                                         msgSizeToPublish,
                                                         0 );

        if( result == OTA_ERR_NONE )
        {
            LogInfo( ( "Published to MQTT topic to request the next block: "
                       "topic=%s",
                       pTopicBuffer ) );
        }
        else
        {
            LogError( ( "Failed to publish MQTT message: "
                        "publish returned error: "
                        "OtaErr_t=%u",
                        result ) );
        }
    }
    else
    {
        result = OTA_ERR_FAILED_TO_ENCODE_CBOR;

        LogError( ( "Failed to CBOR encode stream request message: "
                    "OTA_CBOR_Encode_GetStreamRequestMessage returned error." ) );
    }

    return result;
}

/*
 * Decode a cbor encoded fileblock received from streaming service.
 */
OtaErr_t decodeFileBlock_Mqtt( const uint8_t * pMessageBuffer,
                               size_t messageSize,
                               int32_t * pFileId,
                               int32_t * pBlockId,
                               int32_t * pBlockSize,
                               uint8_t ** pPayload,
                               size_t * pPayloadSize )
{
    OtaErr_t result = OTA_ERR_UNINITIALIZED;
    bool cborDecodeRet = false;

    /* Decode the CBOR content. */
    cborDecodeRet = OTA_CBOR_Decode_GetStreamResponseMessage( pMessageBuffer,
                                                              messageSize,
                                                              pFileId,
                                                              pBlockId,   /* CBOR requires pointer to int and our block indices never exceed 31 bits. */
                                                              pBlockSize, /* CBOR requires pointer to int and our block sizes never exceed 31 bits. */
                                                              pPayload,   /* This payload gets malloc'd by OTA_CBOR_Decode_GetStreamResponseMessage(). We must free it. */
                                                              pPayloadSize );

    if( ( cborDecodeRet == true ) && ( pPayload != NULL ) )
    {
        result = OTA_ERR_NONE;

        /* pPayloadSize is allocated by the caller. */
        assert( pPayloadSize != NULL );
    }
    else
    {
        result = OTA_ERR_FAILED_TO_DECODE_CBOR;

        LogError( ( "Failed to decode MQTT file block: "
                    "OTA_CBOR_Decode_GetStreamResponseMessage returned error." ) );
    }

    return result;
}

/*
 * Perform any cleanup operations required for control plane.
 */
OtaErr_t cleanupControl_Mqtt( const OtaAgentContext_t * pAgentCtx )
{
    OtaErr_t result = OTA_ERR_UNINITIALIZED;

    assert( pAgentCtx != NULL );

    /* Unsubscribe from job notification topics. */
    result = unsubscribeFromJobNotificationTopic( pAgentCtx );

    if( result != OTA_ERR_NONE )
    {
        LogWarn( ( "Failed cleanup for MQTT control plane: "
                   "unsubscribeFromJobNotificationTopic returned error: "
                   "OtaErr_t=%u",
                   result ) );
    }

    return result;
}

/*
 * Perform any cleanup operations required for data plane.
 */
OtaErr_t cleanupData_Mqtt( const OtaAgentContext_t * pAgentCtx )
{
    OtaErr_t result = OTA_ERR_UNINITIALIZED;

    assert( pAgentCtx != NULL );

    /* Unsubscribe from data stream topics. */
    result = unsubscribeFromDataStream( pAgentCtx );

    if( result != OTA_ERR_NONE )
    {
        LogWarn( ( "Failed cleanup for MQTT data plane: "
                   "unsubscribeFromDataStream returned error: "
                   "OtaErr_t=%u",
                   result ) );
    }

    return result;
}<|MERGE_RESOLUTION|>--- conflicted
+++ resolved
@@ -320,10 +320,7 @@
     pFileContext = &( pAgentCtx->fileContext );
 
     /* Try to build the dynamic data stream topic and unsubscribe from it. */
-<<<<<<< HEAD
-=======
     /* coverity[misra_c_2012_rule_21_6_violation] */
->>>>>>> a75e223b
     topicLen = ( uint16_t ) snprintf( pOtaRxStreamTopic,
                                       sizeof( pOtaRxStreamTopic ),
                                       pOtaStreamDataTopicTemplate,
@@ -371,10 +368,7 @@
     assert( pAgentCtx != NULL );
 
     /* Try to unsubscribe from the first of two job topics. */
-<<<<<<< HEAD
-=======
     /* coverity[misra_c_2012_rule_21_6_violation] */
->>>>>>> a75e223b
     topicLen = ( uint16_t ) snprintf( pJobTopic,
                                       sizeof( pJobTopic ),
                                       pOtaJobsNotifyNextTopicTemplate,
@@ -404,10 +398,7 @@
     if( result == OTA_ERR_NONE )
     {
         /* Try to unsubscribe from the second of two job topics. */
-<<<<<<< HEAD
-=======
         /* coverity[misra_c_2012_rule_21_6_violation] */
->>>>>>> a75e223b
         topicLen = ( uint16_t ) snprintf( pJobTopic,
                                           sizeof( pJobTopic ),
                                           pOtaJobsGetNextAcceptedTopicTemplate,
@@ -458,10 +449,7 @@
     assert( pMsg != NULL );
 
     /* Build the dynamic job status topic . */
-<<<<<<< HEAD
-=======
     /* coverity[misra_c_2012_rule_21_6_violation] */
->>>>>>> a75e223b
     topicLen = ( uint32_t ) snprintf( pTopicBuffer,
                                       sizeof( pTopicBuffer ),
                                       pOtaJobStatusTopicTemplate,
@@ -520,10 +508,7 @@
 
     if( ( received % OTA_UPDATE_STATUS_FREQUENCY ) == 0U ) /* Output a status update once in a while. */
     {
-<<<<<<< HEAD
-=======
         /* coverity[misra_c_2012_rule_21_6_violation] */
->>>>>>> a75e223b
         msgSize = ( uint32_t ) snprintf( pMsgBuffer,
                                          msgBufferSize,
                                          pOtaJobStatusStatusTemplate,
@@ -531,10 +516,7 @@
         /* The buffer is static and the size is calculated to fit. */
         assert( ( msgSize > 0U ) && ( msgSize < msgBufferSize ) );
 
-<<<<<<< HEAD
-=======
         /* coverity[misra_c_2012_rule_21_6_violation] */
->>>>>>> a75e223b
         msgTailSize = ( uint32_t ) snprintf( &pMsgBuffer[ msgSize ],
                                              msgBufferSize - msgSize,
                                              pOtaJobStatusReceiveDetailsTemplate,
@@ -559,10 +541,7 @@
 
     assert( pMsgBuffer != NULL );
 
-<<<<<<< HEAD
-=======
     /* coverity[misra_c_2012_rule_21_6_violation] */
->>>>>>> a75e223b
     msgSize = ( uint32_t ) snprintf( pMsgBuffer,
                                      msgBufferSize,
                                      pOtaJobStatusStatusTemplate,
@@ -570,10 +549,7 @@
     /* The buffer is static and the size is calculated to fit. */
     assert( ( msgSize > 0U ) && ( msgSize < msgBufferSize ) );
 
-<<<<<<< HEAD
-=======
     /* coverity[misra_c_2012_rule_21_6_violation] */
->>>>>>> a75e223b
     msgTailSize = ( uint32_t ) snprintf( &pMsgBuffer[ msgSize ],
                                          msgBufferSize - msgSize,
                                          pOtaJobStatusSelfTestDetailsTemplate,
@@ -598,10 +574,7 @@
 
     assert( pMsgBuffer != NULL );
 
-<<<<<<< HEAD
-=======
     /* coverity[misra_c_2012_rule_21_6_violation] */
->>>>>>> a75e223b
     msgSize = ( uint32_t ) snprintf( pMsgBuffer,
                                      msgBufferSize,
                                      pOtaJobStatusStatusTemplate,
@@ -615,10 +588,7 @@
      */
     if( status == JobStatusFailedWithVal )
     {
-<<<<<<< HEAD
-=======
         /* coverity[misra_c_2012_rule_21_6_violation] */
->>>>>>> a75e223b
         msgTailSize = ( uint32_t ) snprintf( &pMsgBuffer[ msgSize ],
                                              msgBufferSize - msgSize,
                                              pOtaJobStatusReasonValTemplate,
@@ -640,10 +610,7 @@
 
         newVersion.u.unsignedVersion32 = ( uint32_t ) subReason;
 
-<<<<<<< HEAD
-=======
         /* coverity[misra_c_2012_rule_21_6_violation] */
->>>>>>> a75e223b
         msgTailSize = ( uint32_t ) snprintf( &pMsgBuffer[ msgSize ],
                                              msgBufferSize - msgSize,
                                              pOtaJobStatusSucceededStrTemplate,
@@ -661,10 +628,7 @@
      */
     else
     {
-<<<<<<< HEAD
-=======
         /* coverity[misra_c_2012_rule_21_6_violation] */
->>>>>>> a75e223b
         msgTailSize = ( uint32_t ) snprintf( &pMsgBuffer[ msgSize ],
                                              msgBufferSize - msgSize,
                                              pOtaJobStatusReasonStrTemplate,
@@ -706,11 +670,7 @@
     if( result == OTA_ERR_NONE )
     {
         LogDebug( ( "MQTT job request number: counter=%u", reqCounter ) );
-<<<<<<< HEAD
-
-=======
         /* coverity[misra_c_2012_rule_21_6_violation] */
->>>>>>> a75e223b
         msgSize = ( uint32_t ) snprintf( pMsg,
                                          sizeof( pMsg ),
                                          pOtaGetNextJobMsgTemplate,
@@ -910,10 +870,7 @@
         msgSizeToPublish = ( uint32_t ) msgSizeFromStream;
 
         /* Try to build the dynamic data REQUEST topic to publish to. */
-<<<<<<< HEAD
-=======
         /* coverity[misra_c_2012_rule_21_6_violation] */
->>>>>>> a75e223b
         topicLen = ( uint32_t ) snprintf( pTopicBuffer,
                                           sizeof( pTopicBuffer ),
                                           pOtaGetStreamTopicTemplate,
