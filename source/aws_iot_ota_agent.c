--- conflicted
+++ resolved
@@ -1441,10 +1441,6 @@
                                        size_t valueLength )
 {
     DEFINE_OTA_METHOD_NAME( "extractParameter" );
-<<<<<<< HEAD
-
-=======
->>>>>>> d17e1116
     void ** ppvParamAdd;
     DocParseErr_t err = DocParseErrNone;
 
