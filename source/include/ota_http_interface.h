--- conflicted
+++ resolved
@@ -23,18 +23,13 @@
  * http://www.FreeRTOS.org
  */
 
-<<<<<<< HEAD
-#ifndef OTA_HTTP_INTERFACE_H
-#define OTA_HTTP_INTERFACE_H
-=======
 /**
  * @file ota_http_interface.h
  * @brief Contains OTA HTTP Statuses, function type definitions and http interface structure.
  */
 
-#ifndef _OTA_HTTP_INTERFACE_H_
-#define _OTA_HTTP_INTERFACE_H_
->>>>>>> a802b077
+#ifndef OTA_HTTP_INTERFACE_H
+#define OTA_HTTP_INTERFACE_H
 
 /* Standard library includes. */
 #include <stddef.h>
