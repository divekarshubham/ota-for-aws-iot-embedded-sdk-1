--- conflicted
+++ resolved
@@ -23,18 +23,13 @@
  * http://www.FreeRTOS.org
  */
 
-<<<<<<< HEAD
-#ifndef OTA_CBOR_H
-#define OTA_CBOR_H
-=======
 /**
  * @file ota_cbor_private.h
  * @brief Function declarations and field declarations for ota_cbor.c.
  */
 
-#ifndef __OTAC_BOR__H__
-#define __OTAC_BOR__H__
->>>>>>> a802b077
+#ifndef OTA_CBOR_H
+#define OTA_CBOR_H
 
 /**
  * Message field definitions, per the server specification. These are
