# Include filepaths for source and include.
include( ${MODULE_ROOT_DIR}/otaFilePaths.cmake )

# ====================  Define your project name (edit) ========================
set(project_name "aws_ota")

# =====================  Create your mock here  (edit)  ========================

# list the files to mock here
list(APPEND mock_list
<<<<<<< HEAD
#    "${MODULE_ROOT_DIR}/dependency/coreJSON/source/include/core_json.h"
=======
    "${MODULE_ROOT_DIR}/dependency/coreJSON/source/include/core_json.h"
    "${MODULE_ROOT_DIR}/source/include/aws_iot_ota_agent_private.h"
>>>>>>> 3c0f5a98
    "${MODULE_ROOT_DIR}/source/include/aws_iot_ota_pal.h"
)
# list the directories your mocks need
list(APPEND mock_include_list
    .
#    "${MODULE_ROOT_DIR}/dependency/coreJSON/source/include"
    "${MODULE_ROOT_DIR}/source/include"
    "${MODULE_ROOT_DIR}/source/portable"
)
#list the definitions of your mocks to control what to be included
list(APPEND mock_define_list
    ""
)

# ================= Create the library under test here (edit) ==================

# list the files you would like to test here
list(APPEND real_source_files
    "${MODULE_ROOT_DIR}/source/aws_iot_ota_agent.c"
    "${MODULE_ROOT_DIR}/source/aws_iot_ota_interface.c"
    "${MODULE_ROOT_DIR}/source/aws_ota_base64.c"
    "${MODULE_ROOT_DIR}/source/aws_iot_ota_mqtt.c"
    "${MODULE_ROOT_DIR}/source/aws_iot_ota_cbor.c"
    ${TINYCBOR_SOURCES}
    ${JSON_SOURCES}
)
# list the directories the module under test includes
list(APPEND real_include_directories
    .
    ${OTA_INCLUDE_PUBLIC_DIRS}
    ${OTA_INCLUDE_PRIVATE_DIRS}
    ${OTA_INCLUDE_OS_POSIX_DIRS}
)

# =====================  Create UnitTest Code here (edit)  =====================

# list the directories your test needs to include
list(APPEND test_include_directories
    .
    ${OTA_INCLUDE_PUBLIC_DIRS}
)

# =============================  (end edit)  ===================================

set(mock_name "${project_name}_mock")
set(real_name "${project_name}_real")

create_mock_list(${mock_name}
    "${mock_list}"
    "${MODULE_ROOT_DIR}/tools/cmock/project.yml"
    "${mock_include_list}"
    "${mock_define_list}"
)

create_real_library(${real_name}
    "${real_source_files}"
    "${real_include_directories}"
    "${mock_name}"
)

list(APPEND utest_link_list
    -lpthread
    -l${mock_name}
    lib${real_name}.a
)

list(APPEND utest_dep_list
    ${real_name}
)

set(utest_name "aws_ota_utest")
create_test(aws_ota_utest
    "aws_ota_utest.c"
    "${utest_link_list}"
    "${utest_dep_list}"
    "${test_include_directories}"
)

create_test("aws_ota_base64_utest"
    "aws_ota_base64_utest.c"
    "${utest_link_list}"
    "${utest_dep_list}"
    "${test_include_directories}"
)

create_test("aws_ota_jobParsing_utest"
    "aws_ota_jobParsing_utest.c"
    "${utest_link_list}"
    "${utest_dep_list}"
    "${test_include_directories}"
)<|MERGE_RESOLUTION|>--- conflicted
+++ resolved
@@ -8,12 +8,7 @@
 
 # list the files to mock here
 list(APPEND mock_list
-<<<<<<< HEAD
 #    "${MODULE_ROOT_DIR}/dependency/coreJSON/source/include/core_json.h"
-=======
-    "${MODULE_ROOT_DIR}/dependency/coreJSON/source/include/core_json.h"
-    "${MODULE_ROOT_DIR}/source/include/aws_iot_ota_agent_private.h"
->>>>>>> 3c0f5a98
     "${MODULE_ROOT_DIR}/source/include/aws_iot_ota_pal.h"
 )
 # list the directories your mocks need
