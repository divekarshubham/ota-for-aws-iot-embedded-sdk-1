/*
 * FreeRTOS OTA V2.0.0
 * Copyright (C) 2020 Amazon.com, Inc. or its affiliates.  All Rights Reserved.
 *
 * Permission is hereby granted, free of charge, to any person obtaining a copy of
 * this software and associated documentation files (the "Software"), to deal in
 * the Software without restriction, including without limitation the rights to
 * use, copy, modify, merge, publish, distribute, sublicense, and/or sell copies of
 * the Software, and to permit persons to whom the Software is furnished to do so,
 * subject to the following conditions:
 *
 * The above copyright notice and this permission notice shall be included in all
 * copies or substantial portions of the Software.
 *
 * THE SOFTWARE IS PROVIDED "AS IS", WITHOUT WARRANTY OF ANY KIND, EXPRESS OR
 * IMPLIED, INCLUDING BUT NOT LIMITED TO THE WARRANTIES OF MERCHANTABILITY, FITNESS
 * FOR A PARTICULAR PURPOSE AND NONINFRINGEMENT. IN NO EVENT SHALL THE AUTHORS OR
 * COPYRIGHT HOLDERS BE LIABLE FOR ANY CLAIM, DAMAGES OR OTHER LIABILITY, WHETHER
 * IN AN ACTION OF CONTRACT, TORT OR OTHERWISE, ARISING FROM, OUT OF OR IN
 * CONNECTION WITH THE SOFTWARE OR THE USE OR OTHER DEALINGS IN THE SOFTWARE.
 *
 * http://aws.amazon.com/freertos
 * http://www.FreeRTOS.org
 */

/**
 * @file ota_utest.c
 * @brief Unit tests for functions in OTA agent.
 */

/* Standard includes. */
#include <stdlib.h>
#include <string.h>
#include <stdbool.h>
#include <stdint.h>

/* 3rdparty includes. */
#include <unistd.h>
#include <pthread.h>
#include "unity.h"

/* OTA includes. */
#include "ota_appversion32.h"
#include "ota.h"
#include "ota_private.h"
#include "ota_mqtt_private.h"
#include "ota_http_private.h"

/* test includes. */
#include "utest_helpers.h"

/* Job document for testing. */
#define OTA_TEST_FILE_SIZE               10240
#define OTA_TEST_FILE_NUM_BLOCKS         ( OTA_TEST_FILE_SIZE / OTA_FILE_BLOCK_SIZE + 1 )
#define OTA_TEST_DUPLICATE_NUM_BLOCKS    3
#define OTA_TEST_FILE_SIZE_STR           "10240"
#define JOB_DOC_A                        "{\"clientToken\":\"0:testclient\",\"timestamp\":1602795143,\"execution\":{\"jobId\":\"AFR_OTA-testjob20\",\"status\":\"QUEUED\",\"queuedAt\":1602795128,\"lastUpdatedAt\":1602795128,\"versionNumber\":1,\"executionNumber\":1,\"jobDocument\":{\"afr_ota\":{\"protocols\":[\"MQTT\"],\"streamname\":\"AFR_OTA-XYZ\",\"files\":[{\"filepath\":\"/test/demo\",\"filesize\":" OTA_TEST_FILE_SIZE_STR ",\"fileid\":0,\"certfile\":\"test.crt\",\"sig-sha256-ecdsa\":\"MEQCIF2QDvww1G/kpRGZ8FYvQrok1bSZvXjXefRk7sqNcyPTAiB4dvGt8fozIY5NC0vUDJ2MY42ZERYEcrbwA4n6q7vrBg==\"}] }}}}"
#define JOB_DOC_B                        "{\"clientToken\":\"0:testclient\",\"timestamp\":1602795143,\"execution\":{\"jobId\":\"AFR_OTA-testjob21\",\"status\":\"QUEUED\",\"queuedAt\":1602795128,\"lastUpdatedAt\":1602795128,\"versionNumber\":1,\"executionNumber\":1,\"jobDocument\":{\"afr_ota\":{\"protocols\":[\"MQTT\"],\"streamname\":\"AFR_OTA-XYZ\",\"files\":[{\"filepath\":\"/test/demo\",\"filesize\":" OTA_TEST_FILE_SIZE_STR ",\"fileid\":0,\"certfile\":\"test.crt\",\"sig-sha256-ecdsa\":\"MEQCIF2QDvww1G/kpRGZ8FYvQrok1bSZvXjXefRk7sqNcyPTAiB4dvGt8fozIY5NC0vUDJ2MY42ZERYEcrbwA4n6q7vrBg==\"}] }}}}"
#define JOB_DOC_SELF_TEST                "{\"clientToken\":\"0:testclient\",\"timestamp\":1602795143,\"execution\":{\"jobId\":\"AFR_OTA-testjob20\",\"status\":\"IN_PROGRESS\",\"statusDetails\":{\"self_test\":\"ready\",\"updatedBy\":\"0x1000000\"},\"queuedAt\":1602795128,\"lastUpdatedAt\":1602795128,\"versionNumber\":1,\"executionNumber\":1,\"jobDocument\":{\"afr_ota\":{\"protocols\":[\"MQTT\"],\"streamname\":\"AFR_OTA-XYZ\",\"files\":[{\"filepath\":\"/test/demo\",\"filesize\":" OTA_TEST_FILE_SIZE_STR ",\"fileid\":0,\"certfile\":\"test.crt\",\"sig-sha256-ecdsa\":\"MEQCIF2QDvww1G/kpRGZ8FYvQrok1bSZvXjXefRk7sqNcyPTAiB4dvGt8fozIY5NC0vUDJ2MY42ZERYEcrbwA4n6q7vrBg==\"}] }}}}"
#define JOB_DOC_SELF_TEST_DOWNGRADE      "{\"clientToken\":\"0:testclient\",\"timestamp\":1602795143,\"execution\":{\"jobId\":\"AFR_OTA-testjob20\",\"status\":\"IN_PROGRESS\",\"statusDetails\":{\"self_test\":\"ready\",\"updatedBy\":\"0x1000001\"},\"queuedAt\":1602795128,\"lastUpdatedAt\":1602795128,\"versionNumber\":1,\"executionNumber\":1,\"jobDocument\":{\"afr_ota\":{\"protocols\":[\"MQTT\"],\"streamname\":\"AFR_OTA-XYZ\",\"files\":[{\"filepath\":\"/test/demo\",\"filesize\":" OTA_TEST_FILE_SIZE_STR ",\"fileid\":0,\"certfile\":\"test.crt\",\"sig-sha256-ecdsa\":\"MEQCIF2QDvww1G/kpRGZ8FYvQrok1bSZvXjXefRk7sqNcyPTAiB4dvGt8fozIY5NC0vUDJ2MY42ZERYEcrbwA4n6q7vrBg==\"}] }}}}"
#define JOB_DOC_HTTP                     "{\"clientToken\":\"0:testclient\",\"timestamp\":1602795143,\"execution\":{\"jobId\":\"AFR_OTA-testjob22\",\"status\":\"QUEUED\",\"queuedAt\":1602795128,\"lastUpdatedAt\":1602795128,\"versionNumber\":1,\"executionNumber\":1,\"jobDocument\":{\"afr_ota\":{\"protocols\":[\"HTTP\"],\"files\":[{\"filepath\":\"/test/demo\",\"filesize\":" OTA_TEST_FILE_SIZE_STR ",\"fileid\":0,\"certfile\":\"test.crt\",\"update_data_url\":\"https://dummy-url.com/ota.bin\",\"auth_scheme\":\"aws.s3.presigned\",\"sig-sha256-ecdsa\":\"MEQCIF2QDvww1G/kpRGZ8FYvQrok1bSZvXjXefRk7sqNcyPTAiB4dvGt8fozIY5NC0vUDJ2MY42ZERYEcrbwA4n6q7vrBg==\"}] }}}}"
#define JOB_DOC_ONE_BLOCK                "{\"clientToken\":\"0:testclient\",\"timestamp\":1602795143,\"execution\":{\"jobId\":\"AFR_OTA-testjob22\",\"status\":\"QUEUED\",\"queuedAt\":1602795128,\"lastUpdatedAt\":1602795128,\"versionNumber\":1,\"executionNumber\":1,\"jobDocument\":{\"afr_ota\":{\"protocols\":[\"HTTP\"],\"files\":[{\"filepath\":\"/test/demo\",\"filesize\": \"1024\" ,\"fileid\":0,\"certfile\":\"test.crt\",\"update_data_url\":\"https://dummy-url.com/ota.bin\",\"auth_scheme\":\"aws.s3.presigned\",\"sig-sha256-ecdsa\":\"MEQCIF2QDvww1G/kpRGZ8FYvQrok1bSZvXjXefRk7sqNcyPTAiB4dvGt8fozIY5NC0vUDJ2MY42ZERYEcrbwA4n6q7vrBg==\"}] }}}}"
#define JOB_DOC_INVALID                  "not a json"
#define JOB_DOC_INVALID_PROTOCOL         "{\"clientToken\":\"0:testclient\",\"timestamp\":1602795143,\"execution\":{\"jobId\":\"AFR_OTA-testjob20\",\"status\":\"QUEUED\",\"queuedAt\":1602795128,\"lastUpdatedAt\":1602795128,\"versionNumber\":1,\"executionNumber\":1,\"jobDocument\":{\"afr_ota\":{\"protocols\":[\"XYZ\"],\"streamname\":\"AFR_OTA-XYZ\",\"files\":[{\"filepath\":\"/test/demo\",\"filesize\":" OTA_TEST_FILE_SIZE_STR ",\"fileid\":0,\"certfile\":\"test.crt\",\"sig-sha256-ecdsa\":\"MEQCIF2QDvww1G/kpRGZ8FYvQrok1bSZvXjXefRk7sqNcyPTAiB4dvGt8fozIY5NC0vUDJ2MY42ZERYEcrbwA4n6q7vrBg==\"}] }}}}"

/* OTA application buffer size. */
#define OTA_UPDATE_FILE_PATH_SIZE        100
#define OTA_CERT_FILE_PATH_SIZE          100
#define OTA_STREAM_NAME_SIZE             50
#define OTA_DECODE_MEMORY_SIZE           OTA_FILE_BLOCK_SIZE
#define OTA_FILE_BITMAP_SIZE             50
#define OTA_UPDATE_URL_SIZE              100
#define OTA_AUTH_SCHEME_SIZE             50
#define OTA_APP_BUFFER_SIZE       \
    ( OTA_UPDATE_FILE_PATH_SIZE + \
      OTA_CERT_FILE_PATH_SIZE +   \
      OTA_STREAM_NAME_SIZE +      \
      OTA_DECODE_MEMORY_SIZE +    \
      OTA_FILE_BITMAP_SIZE +      \
      OTA_UPDATE_URL_SIZE +       \
      OTA_AUTH_SCHEME_SIZE )

#define min( x, y )    ( x < y ? x : y )

/* Firmware version. */
const AppVersion32_t appFirmwareVersion =
{
    .u.x.major = 1,
    .u.x.minor = 0,
    .u.x.build = 1,
};

/* OTA code signing signature algorithm. */
const char OTA_JsonFileSignatureKey[ OTA_FILE_SIG_KEY_STR_MAX_LENGTH ] = "sig-sha256-ecdsa";

/* OTA client name. */
static const char * pOtaDefaultClientId = "ota_utest";

/* OTA job doc. */
static const char * pOtaJobDoc = NULL;

/* OTA interface. */
static OtaInterfaces_t otaInterfaces;

/* OTA image state. */
static OtaPalImageState_t palImageState = OtaPalImageStateUnknown;
static bool resetCalled = false;

/* OTA application buffer. */
static OtaAppBuffer_t pOtaAppBuffer;
static uint8_t pUserBuffer[ OTA_APP_BUFFER_SIZE ];

/* OTA Event. */
static OtaEventMsg_t otaEventQueue[ OTA_NUM_MSG_Q_ENTRIES ];
static OtaEventMsg_t * otaEventQueueEnd = otaEventQueue;
static OtaEventData_t eventBuffer;
static pthread_mutex_t eventLock;
static bool eventIgnore;

/* OTA File handle and buffer. */
static FILE * pOtaFileHandle = NULL;
static uint8_t pOtaFileBuffer[ OTA_TEST_FILE_SIZE ];

/* 2 seconds default wait time for OTA state machine transition. */
static const int otaDefaultWait = 2000;

/* ========================================================================== */

static void * mockMallocAlwaysFail( size_t size )
{
    return NULL;
}

static OtaOsStatus_t mockOSEventReset( OtaEventContext_t * unused )
{
    otaEventQueueEnd = otaEventQueue;
    eventIgnore = false;

    ( void ) unused;

    return OtaOsSuccess;
}

/* Allow an event to be sent only once, after that ignore all incoming event. Useful to make sure
 * internal OTA handler are not able to send any event. */
static OtaOsStatus_t mockOSEventSendThenStop( OtaEventContext_t * unused_1,
                                              const void * pEventMsg,
                                              uint32_t unused_2 )
{
    ( void ) unused_1;
    ( void ) unused_2;

    if( otaEventQueueEnd >= otaEventQueue + OTA_NUM_MSG_Q_ENTRIES )
    {
        return OtaOsEventQueueSendFailed;
    }

    pthread_mutex_lock( &eventLock );

    if( !eventIgnore )
    {
        const OtaEventMsg_t * pOtaEvent = pEventMsg;

        otaEventQueueEnd->eventId = pOtaEvent->eventId;
        otaEventQueueEnd->pEventData = pOtaEvent->pEventData;
        otaEventQueueEnd++;

        eventIgnore = true;
    }

    pthread_mutex_unlock( &eventLock );

    return OtaOsSuccess;
}

/* A variant of mockOSEventSendThenStop, but return failure after first event sent. */
static OtaOsStatus_t mockOSEventSendThenFail( OtaEventContext_t * unused_1,
                                              const void * pEventMsg,
                                              uint32_t unused_2 )
{
    OtaOsStatus_t err = OtaOsSuccess;

    ( void ) unused_1;
    ( void ) unused_2;

    if( eventIgnore )
    {
        err = OtaOsEventQueueSendFailed;
    }
    else
    {
        err = mockOSEventSendThenStop( unused_1, pEventMsg, unused_2 );
    }

    return err;
}

/* Allow events to be sent any number of times. */
static OtaOsStatus_t mockOSEventSend( OtaEventContext_t * unused_1,
                                      const void * pEventMsg,
                                      uint32_t unused_2 )
{
    ( void ) unused_1;
    ( void ) unused_2;

    if( otaEventQueueEnd >= otaEventQueue + OTA_NUM_MSG_Q_ENTRIES )
    {
        return OtaOsEventQueueSendFailed;
    }

    pthread_mutex_lock( &eventLock );

    const OtaEventMsg_t * pOtaEvent = pEventMsg;

    otaEventQueueEnd->eventId = pOtaEvent->eventId;
    otaEventQueueEnd->pEventData = pOtaEvent->pEventData;
    otaEventQueueEnd++;

    pthread_mutex_unlock( &eventLock );

    return OtaOsSuccess;
}

/* Ignore all incoming events and return fail. */
static OtaOsStatus_t mockOSEventSendAlwaysFail( OtaEventContext_t * unused_1,
                                                const void * pEventMsg,
                                                uint32_t unused_2 )
{
    ( void ) unused_1;
    ( void ) pEventMsg;
    ( void ) unused_2;

    return OtaOsEventQueueSendFailed;
}

static OtaOsStatus_t mockOSEventReceive( OtaEventContext_t * unused_1,
                                         void * pEventMsg,
                                         uint32_t unused_2 )
{
    OtaOsStatus_t err = OtaOsSuccess;
    OtaEventMsg_t * pOtaEvent = pEventMsg;
    size_t currQueueSize = otaEventQueueEnd - otaEventQueue;

    ( void ) unused_1;
    ( void ) unused_2;

    if( otaEventQueueEnd != otaEventQueue )
    {
        pthread_mutex_lock( &eventLock );

        pOtaEvent->eventId = otaEventQueue[ 0 ].eventId;
        pOtaEvent->pEventData = otaEventQueue[ 0 ].pEventData;
        memmove( otaEventQueue, otaEventQueue + 1, sizeof( OtaEventMsg_t ) * ( currQueueSize - 1 ) );
        otaEventQueueEnd--;

        pthread_mutex_unlock( &eventLock );
    }
    else
    {
        err = OtaOsEventQueueReceiveFailed;
    }

    /* Sleep for 10 ms to lower the CPU usage. This also makes sure we have chance to test state
     * transition happened inside OTA agent. */
    usleep( 10000 );

    return err;
}

static OtaOsStatus_t stubOSTimerStart( OtaTimerId_t timerId,
                                       const char * const pTimerName,
                                       const uint32_t timeout,
                                       OtaTimerCallback_t callback )
{
    ( void ) timerId;
    ( void ) pTimerName;
    ( void ) timeout;
    ( void ) callback;
    return OtaOsSuccess;
}

static OtaOsStatus_t mockOSTimerInvokeCallback( OtaTimerId_t timerId,
                                                const char * const pTimerName,
                                                const uint32_t timeout,
                                                OtaTimerCallback_t callback )
{
    callback( timerId );
    ( void ) timeout;
    ( void ) pTimerName;
    return OtaOsSuccess;
}


static OtaOsStatus_t stubOSTimerStop( OtaTimerId_t timerId )
{
    ( void ) timerId;
    return OtaOsSuccess;
}

static OtaOsStatus_t stubOSTimerDelete( OtaTimerId_t timerId )
{
    ( void ) timerId;
    return OtaOsSuccess;
}

static OtaMqttStatus_t stubMqttSubscribe( const char * unused_1,
                                          uint16_t unused_2,
                                          uint8_t unused_3 )
{
    ( void ) unused_1;
    ( void ) unused_2;
    ( void ) unused_3;

    return OtaMqttSuccess;
}

static OtaMqttStatus_t stubMqttPublish( const char * const unused_1,
                                        uint16_t unused_2,
                                        const char * unused_3,
                                        uint32_t unused_4,
                                        uint8_t unused_5 )
{
    ( void ) unused_1;
    ( void ) unused_2;
    ( void ) unused_3;
    ( void ) unused_4;
    ( void ) unused_5;

    return OtaMqttSuccess;
}

static OtaMqttStatus_t mockMqttPublishAlwaysFail( const char * const unused_1,
                                                  uint16_t unused_2,
                                                  const char * unused_3,
                                                  uint32_t unused_4,
                                                  uint8_t unused_5 )
{
    ( void ) unused_1;
    ( void ) unused_2;
    ( void ) unused_3;
    ( void ) unused_4;
    ( void ) unused_5;

    return OtaMqttPublishFailed;
}

static OtaMqttStatus_t stubMqttUnsubscribe( const char * unused_1,
                                            uint16_t unused_2,
                                            uint8_t unused_3 )
{
    ( void ) unused_1;
    ( void ) unused_2;
    ( void ) unused_3;

    return OtaMqttSuccess;
}

static OtaHttpStatus_t stubHttpInit( char * url )
{
    ( void ) url;

    return OtaHttpSuccess;
}

static OtaHttpStatus_t mockHttpInitAlwaysFail( char * url )
{
    ( void ) url;
    return OtaHttpInitFailed;
}

static OtaHttpStatus_t stubHttpRequest( uint32_t rangeStart,
                                        uint32_t rangeEnd )
{
    ( void ) rangeEnd;
    ( void ) rangeStart;
    return OtaHttpSuccess;
}

static OtaHttpStatus_t mockHttpRequestAlwaysFail( uint32_t rangeStart,
                                                  uint32_t rangeEnd )
{
    ( void ) rangeEnd;
    ( void ) rangeStart;

    return OtaHttpRequestFailed;
}

static OtaHttpStatus_t stubHttpDeinit()
{
    return OtaHttpSuccess;
}

OtaPalStatus_t mockPalAbort( OtaFileContext_t * const pFileContext )
{
    ( void ) pFileContext;

    return OTA_PAL_COMBINE_ERR( OtaPalSuccess, 0 );
}

OtaPalStatus_t mockPalCreateFileForRx( OtaFileContext_t * const pFileContext )
{
    pOtaFileHandle = ( FILE * ) pOtaFileBuffer;
    pFileContext->pFile = pOtaFileHandle;
    return OTA_PAL_COMBINE_ERR( OtaPalSuccess, 0 );
}

OtaPalStatus_t mockPalCreateFileForRxAlwaysFail( OtaFileContext_t * const pFileContext )
{
    return OTA_PAL_COMBINE_ERR( OtaPalRxFileCreateFailed, 0 );
}


OtaPalStatus_t mockPalCloseFile( OtaFileContext_t * const pFileContext )
{
    ( void ) pFileContext;
    return OTA_PAL_COMBINE_ERR( OtaPalSuccess, 0 );
}

OtaPalStatus_t mockPalCloseFileAlwaysFail( OtaFileContext_t * const pFileContext )
{
    return OTA_PAL_COMBINE_ERR( OtaPalFileClose, 0 );
}

OtaPalStatus_t mockPalCloseFileSigCheckFail( OtaFileContext_t * const pFileContext )
{
    return OTA_PAL_COMBINE_ERR( OtaPalSignatureCheckFailed, 0 );
}

int16_t mockPalWriteBlock( OtaFileContext_t * const pFileContext,
                           uint32_t offset,
                           uint8_t * const pData,
                           uint32_t blockSize )
{
    ( void ) pFileContext;

    if( offset >= OTA_TEST_FILE_SIZE )
    {
        TEST_ASSERT_TRUE_MESSAGE( false, "Offset is bigger than test file buffer." );
    }

    memcpy( pOtaFileBuffer + offset, pData, blockSize );
    return blockSize;
}

OtaPalStatus_t mockPalActivate( OtaFileContext_t * const pFileContext )
{
    ( void ) pFileContext;
    return OTA_PAL_COMBINE_ERR( OtaPalSuccess, 0 );
}

OtaPalStatus_t mockPalActivateReturnFail( OtaFileContext_t * const pFileContext )
{
    ( void ) pFileContext;
    return OTA_PAL_COMBINE_ERR( OtaPalActivateFailed, 0 );
}

OtaPalStatus_t mockPalResetDevice( OtaFileContext_t * const pFileContext )
{
    ( void ) pFileContext;
    resetCalled = true;
    return OTA_PAL_COMBINE_ERR( OtaPalSuccess, 0 );
}

OtaPalStatus_t mockPalSetPlatformImageState( OtaFileContext_t * const pFileContext,
                                             OtaImageState_t eState )
{
    ( void ) pFileContext;

    switch( eState )
    {
        case OtaImageStateTesting:
            palImageState = OtaPalImageStatePendingCommit;
            break;

        case OtaImageStateAccepted:
            palImageState = OtaPalImageStateValid;
            break;

        default:
            palImageState = OtaPalImageStateInvalid;
            break;
    }

    return OTA_PAL_COMBINE_ERR( OtaPalSuccess, 0 );
}

OtaPalStatus_t mockPalSetPlatformImageStateAlwaysFail( OtaFileContext_t * const pFileContext,
                                                       OtaImageState_t eState )
{
    return OTA_PAL_COMBINE_ERR( OtaPalBadImageState, 0 );
}

OtaPalImageState_t mockPalGetPlatformImageState( OtaFileContext_t * const pFileContext )
{
    ( void ) pFileContext;
    return palImageState;
}

OtaPalImageState_t mockPalGetPlatformImageStateAlwaysInvalid( OtaFileContext_t * const pFileContext )
{
    ( void ) pFileContext;
    return OtaPalImageStateInvalid;
}

OtaPalImageState_t mockPalGetPlatformImageStateAlwaysPendingCommit( OtaFileContext_t * const pFileContext )
{
    ( void ) pFileContext;
    return OtaPalImageStatePendingCommit;
}

static void mockAppCallback( OtaJobEvent_t event,
                             const void * pData )
{
    ( void ) pData;

    if( event == OtaJobEventStartTest )
    {
        OTA_SetImageState( OtaImageStateAccepted );
    }
}

/* Set default OTA OS interface to mockOSEventSendThenStop. This allows us to easily control the
 * state machine transition by blocking any event in OTA internal handlers. */
static void otaInterfaceDefault()
{
    otaInterfaces.os.event.init = mockOSEventReset;
    otaInterfaces.os.event.send = mockOSEventSendThenStop;
    otaInterfaces.os.event.recv = mockOSEventReceive;
    otaInterfaces.os.event.deinit = mockOSEventReset;

    otaInterfaces.os.timer.start = stubOSTimerStart;
    otaInterfaces.os.timer.stop = stubOSTimerStop;
    otaInterfaces.os.timer.delete = stubOSTimerDelete;

    otaInterfaces.os.mem.malloc = malloc;
    otaInterfaces.os.mem.free = free;

    otaInterfaces.mqtt.subscribe = stubMqttSubscribe;
    otaInterfaces.mqtt.publish = stubMqttPublish;
    otaInterfaces.mqtt.unsubscribe = stubMqttUnsubscribe;

    otaInterfaces.http.init = stubHttpInit;
    otaInterfaces.http.deinit = stubHttpDeinit;
    otaInterfaces.http.request = stubHttpRequest;

    otaInterfaces.pal.abort = mockPalAbort;
    otaInterfaces.pal.createFile = mockPalCreateFileForRx;
    otaInterfaces.pal.closeFile = mockPalCloseFile;
    otaInterfaces.pal.writeBlock = mockPalWriteBlock;
    otaInterfaces.pal.activate = mockPalActivate;
    otaInterfaces.pal.reset = mockPalResetDevice;
    otaInterfaces.pal.setPlatformImageState = mockPalSetPlatformImageState;
    otaInterfaces.pal.getPlatformImageState = mockPalGetPlatformImageState;
}

static void otaAppBufferDefault()
{
    pOtaAppBuffer.pUpdateFilePath = pUserBuffer;
    pOtaAppBuffer.updateFilePathsize = OTA_UPDATE_FILE_PATH_SIZE;
    pOtaAppBuffer.pCertFilePath = pOtaAppBuffer.pUpdateFilePath + pOtaAppBuffer.updateFilePathsize;
    pOtaAppBuffer.certFilePathSize = OTA_CERT_FILE_PATH_SIZE;
    pOtaAppBuffer.pStreamName = pOtaAppBuffer.pCertFilePath + pOtaAppBuffer.certFilePathSize;
    pOtaAppBuffer.streamNameSize = OTA_STREAM_NAME_SIZE;
    pOtaAppBuffer.pDecodeMemory = pOtaAppBuffer.pStreamName + pOtaAppBuffer.streamNameSize;
    pOtaAppBuffer.decodeMemorySize = OTA_DECODE_MEMORY_SIZE;
    pOtaAppBuffer.pFileBitmap = pOtaAppBuffer.pDecodeMemory + pOtaAppBuffer.decodeMemorySize;
    pOtaAppBuffer.fileBitmapSize = OTA_FILE_BITMAP_SIZE;
    pOtaAppBuffer.pUrl = pOtaAppBuffer.pStreamName + pOtaAppBuffer.streamNameSize;
    pOtaAppBuffer.urlSize = OTA_UPDATE_URL_SIZE;
    pOtaAppBuffer.pAuthScheme = pOtaAppBuffer.pUrl + pOtaAppBuffer.urlSize;
    pOtaAppBuffer.authSchemeSize = OTA_AUTH_SCHEME_SIZE;
}

static void otaInit( const char * pClientID,
                     OtaAppCallback_t appCallback )
{
    OTA_Init( &pOtaAppBuffer,
              &otaInterfaces,
              ( const uint8_t * ) pClientID,
              appCallback );
}

static void otaInitDefault()
{
    otaInit( pOtaDefaultClientId, mockAppCallback );
}

static void otaDeinit()
{
    mockOSEventReset( NULL );
    OTA_Shutdown( otaDefaultWait );
}

static void * pthreadOtaAgentTask( void * params )
{
    otaAgentTask( params );
    return NULL;
}

static void otaStartAgentTask()
{
    pthread_t otaThread;

    if( OtaAgentStateInit == OTA_GetState() )
    {
        pthread_create( &otaThread, NULL, pthreadOtaAgentTask, NULL );
    }
}

static void otaWaitForStateWithTimeout( OtaState_t state,
                                        int milliseconds )
{
    while( milliseconds > 0 && state != OTA_GetState() )
    {
        usleep( 1000 );
        milliseconds--;
    }
}

static void otaWaitForState( OtaState_t state )
{
    otaWaitForStateWithTimeout( state, otaDefaultWait );
}

static void otaWaitForEmptyEventWithTimeout( int milliseconds )
{
    while( milliseconds > 0 && otaEventQueueEnd != otaEventQueue )
    {
        usleep( 1000 );
        milliseconds--;
    }

    /* Delay for 100 ms to make sure the event handler is finished. */
    usleep( 100000 );
}

static void otaWaitForEmptyEvent()
{
    otaWaitForEmptyEventWithTimeout( otaDefaultWait );
}

static void otaReceiveJobDocument()
{
    TEST_ASSERT_NOT_EQUAL( NULL, pOtaJobDoc );
    size_t job_doc_len = strlen( pOtaJobDoc );
    OtaEventMsg_t otaEvent = { 0 };

    /* Parse success would create the file, let it invoke our mock when creating file. */
    otaEvent.eventId = OtaAgentEventReceivedJobDocument;
    otaEvent.pEventData = &eventBuffer;
    memcpy( otaEvent.pEventData->data, pOtaJobDoc, job_doc_len );
    otaEvent.pEventData->dataLength = job_doc_len;
    OTA_SignalEvent( &otaEvent );
}

/* Jump to any state in OTA agent. Event send interface must be set to mockOSEventSendThenStop to
 * prevent OTA internal state transition. */
static void otaGoToStateWithTimeout( OtaState_t state,
                                     int timeout_ms )
{
    OtaEventMsg_t otaEvent = { 0 };

    if( state == OTA_GetState() )
    {
        return;
    }

    if( OtaAgentStateStopped == OTA_GetState() )
    {
        otaInitDefault();
    }

    /* Default to the MQTT job doc. */
    if( pOtaJobDoc == NULL )
    {
        pOtaJobDoc = JOB_DOC_A;
    }

    switch( state )
    {
        case OtaAgentStateInit:

            /* Nothing needs to be done here since we should either be in init state already or
             * we are in other running states. */
            break;

        case OtaAgentStateReady:
            otaStartAgentTask();
            break;

        case OtaAgentStateRequestingJob:
            otaGoToStateWithTimeout( OtaAgentStateReady, timeout_ms );
            otaEvent.eventId = OtaAgentEventStart;
            OTA_SignalEvent( &otaEvent );
            break;

        case OtaAgentStateWaitingForJob:
            otaGoToStateWithTimeout( OtaAgentStateRequestingJob, timeout_ms );
            otaEvent.eventId = OtaAgentEventRequestJobDocument;
            OTA_SignalEvent( &otaEvent );
            break;

        case OtaAgentStateCreatingFile:
            otaGoToStateWithTimeout( OtaAgentStateWaitingForJob, timeout_ms );
            otaReceiveJobDocument();
            break;

        case OtaAgentStateRequestingFileBlock:
            otaGoToStateWithTimeout( OtaAgentStateCreatingFile, timeout_ms );
            otaEvent.eventId = OtaAgentEventCreateFile;
            OTA_SignalEvent( &otaEvent );
            break;

        case OtaAgentStateWaitingForFileBlock:
            otaGoToStateWithTimeout( OtaAgentStateRequestingFileBlock, timeout_ms );
            otaEvent.eventId = OtaAgentEventRequestFileBlock;
            OTA_SignalEvent( &otaEvent );
            break;

        case OtaAgentStateSuspended:
            otaGoToStateWithTimeout( OtaAgentStateReady, timeout_ms );
            OTA_Suspend();
            break;

        default:
            break;
    }

    otaWaitForState( state );
    mockOSEventReset( NULL );
}

static void otaGoToState( OtaState_t state )
{
    otaGoToStateWithTimeout( state, otaDefaultWait );
}

void setUp()
{
    TEST_ASSERT_EQUAL( OtaAgentStateStopped, OTA_GetState() );
    otaInterfaceDefault();
    otaAppBufferDefault();
}

void tearDown()
{
    if( OtaAgentStateStopped != OTA_GetState() )
    {
        otaWaitForEmptyEvent();
    }

    palImageState = OtaPalImageStateUnknown;
    resetCalled = false;
    pOtaJobDoc = NULL;
    pOtaFileHandle = NULL;
    memset( pOtaFileBuffer, 0, OTA_TEST_FILE_SIZE );
    otaInterfaceDefault();
    otaDeinit();
    otaWaitForState( OtaAgentStateStopped );
    TEST_ASSERT_EQUAL( OtaAgentStateStopped, OTA_GetState() );
}

void test_OTA_InitWhenStopped()
{
    otaGoToState( OtaAgentStateInit );
    TEST_ASSERT_EQUAL( OtaAgentStateInit, OTA_GetState() );
}

void test_OTA_InitWhenReady()
{
    otaGoToState( OtaAgentStateReady );
    TEST_ASSERT_EQUAL( OtaAgentStateReady, OTA_GetState() );

    /* Calling init again should remain in ready state. */
    otaInitDefault();
    TEST_ASSERT_EQUAL( OtaAgentStateReady, OTA_GetState() );

    /* Explicitly test NULL client name and NULL complete callback. */
    otaInit( NULL, NULL );
    TEST_ASSERT_EQUAL( OtaAgentStateReady, OTA_GetState() );
}

void test_OTA_InitWithNullName()
{
    /* Explicitly test NULL client name. OTA agent should remain in stopped state. */
    otaInit( NULL, mockAppCallback );
    TEST_ASSERT_EQUAL( OtaAgentStateStopped, OTA_GetState() );
}

void test_OTA_InitWithNameTooLong()
{
    /* OTA does not accept name longer than 64. Explicitly test long client name. */
    char long_name[ 100 ] = { 0 };

    memset( long_name, 1, sizeof( long_name ) - 1 );
    otaInit( long_name, mockAppCallback );
    TEST_ASSERT_EQUAL( OtaAgentStateStopped, OTA_GetState() );
}

void test_OTA_ShutdownWhenStopped()
{
    /* Calling shutdown when already stopped should have no effect. */
    OTA_Shutdown( otaDefaultWait );
    TEST_ASSERT_EQUAL( OtaAgentStateStopped, OTA_GetState() );
}

void test_OTA_ShutdownFailToSendEvent()
{
    otaGoToState( OtaAgentStateReady );
    TEST_ASSERT_EQUAL( OtaAgentStateReady, OTA_GetState() );

    /* Set the event send interface to a mock function that always fail. */
    otaInterfaces.os.event.send = mockOSEventSendAlwaysFail;

    /* Shutdown should now fail and OTA agent should remain in ready state. */
    OTA_Shutdown( otaDefaultWait );
    TEST_ASSERT_EQUAL( OtaAgentStateReady, OTA_GetState() );
}

void test_OTA_StartWhenReady()
{
    OtaEventMsg_t otaEvent = { 0 };

    /* Let the PAL says it's not in self test.*/
    palImageState = OtaPalImageStateValid;

    otaGoToState( OtaAgentStateReady );
    TEST_ASSERT_EQUAL( OtaAgentStateReady, OTA_GetState() );

    otaEvent.eventId = OtaAgentEventStart;
    OTA_SignalEvent( &otaEvent );
    otaWaitForState( OtaAgentStateRequestingJob );
    TEST_ASSERT_EQUAL( OtaAgentStateRequestingJob, OTA_GetState() );
}

void test_OTA_StartFailedWhenReady()
{
    OtaEventMsg_t otaEvent = { 0 };

    /* Let the PAL says it's not in self test.*/
    palImageState = OtaPalImageStateValid;

    otaGoToState( OtaAgentStateReady );
    TEST_ASSERT_EQUAL( OtaAgentStateReady, OTA_GetState() );

    /* Set the event send interface to a mock function that fails after first event sent. */
    otaInterfaces.os.event.send = mockOSEventSendThenFail;

    /* The event handler should fail, so OTA agent should remain in OtaAgentStateReady state. */
    otaEvent.eventId = OtaAgentEventStart;
    OTA_SignalEvent( &otaEvent );
    otaWaitForEmptyEvent();
    TEST_ASSERT_EQUAL( OtaAgentStateReady, OTA_GetState() );
}

void test_OTA_SuspendWhenStopped()
{
    /* Calling suspend when stopped should return an error. */
    TEST_ASSERT_NOT_EQUAL( OtaErrNone, OTA_Suspend() );

    /* OTA agent should remain in stopped state. */
    otaWaitForEmptyEvent();
    TEST_ASSERT_EQUAL( OtaAgentStateStopped, OTA_GetState() );
}

void test_OTA_SuspendWhenReady()
{
    otaGoToState( OtaAgentStateReady );
    TEST_ASSERT_EQUAL( OtaAgentStateReady, OTA_GetState() );

    TEST_ASSERT_EQUAL( OtaErrNone, OTA_Suspend() );
    otaWaitForState( OtaAgentStateSuspended );
    TEST_ASSERT_EQUAL( OtaAgentStateSuspended, OTA_GetState() );
}

void test_OTA_SuspendFailedWhenReady()
{
    otaGoToState( OtaAgentStateReady );
    TEST_ASSERT_EQUAL( OtaAgentStateReady, OTA_GetState() );

    /* Set the event send interface to a mock function that always fail. */
    otaInterfaces.os.event.send = mockOSEventSendAlwaysFail;

    /* Suspend should fail and OTA agent should remain in ready state. */
    TEST_ASSERT_EQUAL( OtaErrSignalEventFailed, OTA_Suspend() );
    TEST_ASSERT_EQUAL( OtaAgentStateReady, OTA_GetState() );
}

void test_OTA_ResumeWhenStopped()
{
    /* Calling resume when stopped should return an error. */
    TEST_ASSERT_NOT_EQUAL( OtaErrNone, OTA_Resume() );

    /* OTA agent should remain in stopped state. */
    otaWaitForEmptyEvent();
    TEST_ASSERT_EQUAL( OtaAgentStateStopped, OTA_GetState() );
}

void test_OTA_ResumeWhenSuspended()
{
    otaGoToState( OtaAgentStateSuspended );
    TEST_ASSERT_EQUAL( OtaAgentStateSuspended, OTA_GetState() );

    TEST_ASSERT_EQUAL( OtaErrNone, OTA_Resume() );
    otaWaitForState( OtaAgentStateRequestingJob );
    TEST_ASSERT_EQUAL( OtaAgentStateRequestingJob, OTA_GetState() );
}

void test_OTA_ResumeWhenReady()
{
    otaGoToState( OtaAgentStateReady );
    TEST_ASSERT_EQUAL( OtaAgentStateReady, OTA_GetState() );

    /* Calling resume when OTA agent is not suspend state. This should be an unexpected event and
     * the agent should remain in ready state. */
    TEST_ASSERT_EQUAL( OtaErrNone, OTA_Resume() );
    otaWaitForEmptyEvent();
    TEST_ASSERT_EQUAL( OtaAgentStateReady, OTA_GetState() );
}

void test_OTA_ResumeFailedWhenSuspended()
{
    otaGoToState( OtaAgentStateSuspended );
    TEST_ASSERT_EQUAL( OtaAgentStateSuspended, OTA_GetState() );

    /* Set the event send interface to a mock function that always fail. */
    otaInterfaces.os.event.send = mockOSEventSendAlwaysFail;

    /* Resume should fail and OTA agent should remain in suspend state. */
    TEST_ASSERT_EQUAL( OtaErrSignalEventFailed, OTA_Resume() );
    TEST_ASSERT_EQUAL( OtaAgentStateSuspended, OTA_GetState() );
}

void test_OTA_Statistics()
{
    otaGoToState( OtaAgentStateReady );
    TEST_ASSERT_EQUAL( OtaAgentStateReady, OTA_GetState() );

    TEST_ASSERT_EQUAL( OtaErrInvalidArg, OTA_GetStatistics( NULL ) );

    OtaAgentStatistics_t statistics = { 0 };
    TEST_ASSERT_EQUAL( OtaErrNone, OTA_GetStatistics( &statistics ) );

    TEST_ASSERT_EQUAL( 0, statistics.otaPacketsReceived );
    TEST_ASSERT_EQUAL( 0, statistics.otaPacketsQueued );
    TEST_ASSERT_EQUAL( 0, statistics.otaPacketsProcessed );
    TEST_ASSERT_EQUAL( 0, statistics.otaPacketsDropped );
}

void test_OTA_CheckForUpdate()
{
    otaGoToState( OtaAgentStateRequestingJob );
    TEST_ASSERT_EQUAL( OtaAgentStateRequestingJob, OTA_GetState() );

    TEST_ASSERT_EQUAL( OtaErrNone, OTA_CheckForUpdate() );
    otaWaitForState( OtaAgentStateWaitingForJob );
    TEST_ASSERT_EQUAL( OtaAgentStateWaitingForJob, OTA_GetState() );
}

void test_OTA_CheckForUpdateFailToSendEvent()
{
    otaGoToState( OtaAgentStateRequestingJob );
    TEST_ASSERT_EQUAL( OtaAgentStateRequestingJob, OTA_GetState() );

    /* Set the event send interface to a mock function that always fail. */
    otaInterfaces.os.event.send = mockOSEventSendAlwaysFail;

    /* Check for update should fail and OTA agent should remain in requesting job state. */
    TEST_ASSERT_EQUAL( OtaErrSignalEventFailed, OTA_CheckForUpdate() );
    TEST_ASSERT_EQUAL( OtaAgentStateRequestingJob, OTA_GetState() );
}

void test_OTA_ActivateNewImage()
{
    otaGoToState( OtaAgentStateReady );
    TEST_ASSERT_EQUAL( OtaAgentStateReady, OTA_GetState() );

    /* Activate image simply calls the PAL implementation and return its return value. */
    TEST_ASSERT_EQUAL( OtaErrNone, OTA_ActivateNewImage() );

    otaInterfaces.pal.activate = mockPalActivateReturnFail;
    TEST_ASSERT_EQUAL( OtaErrActivateFailed, OTA_ActivateNewImage() );
}

/* OTA pal function pointers should be NULL when OTA agent stopped. Calling OTA_ActivateNewImage
 * should fail. */
void test_OTA_ActivateNewImageWhenStopped()
{
    TEST_ASSERT_NOT_EQUAL( OtaErrNone, OTA_ActivateNewImage() );
}

void test_OTA_ImageStateAbortWithActiveJob()
{
    otaGoToState( OtaAgentStateWaitingForFileBlock );

    /* Calling abort with an active job would make OTA agent transit to waiting for job state. */
    TEST_ASSERT_EQUAL( OtaErrNone, OTA_SetImageState( OtaImageStateAborted ) );
    otaWaitForEmptyEvent();
    TEST_ASSERT_EQUAL( OtaAgentStateWaitingForJob, OTA_GetState() );
}

void test_OTA_ImageStateAbortWithNoJob()
{
    otaGoToState( OtaAgentStateReady );
    TEST_ASSERT_EQUAL( OtaAgentStateReady, OTA_GetState() );

    /* Set the event send interface to a mock function that allows events to be sent continuously
     * since setting image state to abort would send an user abort event in the handler. */
    otaInterfaces.os.event.send = mockOSEventSend;

    /* Calling abort without an active job would fail. OTA agent should remain in ready state. */
    TEST_ASSERT_EQUAL( OtaErrNone, OTA_SetImageState( OtaImageStateAborted ) );
    otaWaitForEmptyEvent();
    TEST_ASSERT_EQUAL( OtaAgentStateReady, OTA_GetState() );
}

void test_OTA_ImageStateAbortFailToSendEvent()
{
    otaGoToState( OtaAgentStateReady );
    TEST_ASSERT_EQUAL( OtaAgentStateReady, OTA_GetState() );

    /* Set the event send interface to a mock function that always fail. */
    otaInterfaces.os.event.send = mockOSEventSendAlwaysFail;

    TEST_ASSERT_EQUAL( OtaErrSignalEventFailed, OTA_SetImageState( OtaImageStateAborted ) );
    otaWaitForEmptyEvent();
    TEST_ASSERT_EQUAL( OtaAgentStateReady, OTA_GetState() );
}

void test_OTA_ImageStateRjectWithActiveJob()
{
    otaGoToState( OtaAgentStateWaitingForFileBlock );

    TEST_ASSERT_EQUAL( OtaErrNone, OTA_SetImageState( OtaImageStateRejected ) );
    TEST_ASSERT_EQUAL( OtaImageStateRejected, OTA_GetImageState() );
}

void test_OTA_ImageStateRjectWithNoJob()
{
    otaGoToState( OtaAgentStateReady );
    TEST_ASSERT_EQUAL( OtaAgentStateReady, OTA_GetState() );

    TEST_ASSERT_EQUAL( OtaErrNoActiveJob, OTA_SetImageState( OtaImageStateRejected ) );
    TEST_ASSERT_EQUAL( OtaImageStateRejected, OTA_GetImageState() );
}

void test_OTA_ImageStateAcceptWithActiveJob()
{
    otaGoToState( OtaAgentStateWaitingForFileBlock );

    TEST_ASSERT_EQUAL( OtaErrNone, OTA_SetImageState( OtaImageStateAccepted ) );
    TEST_ASSERT_EQUAL( OtaImageStateAccepted, OTA_GetImageState() );
}

void test_OTA_ImageStateAcceptWithNoJob()
{
    otaGoToState( OtaAgentStateReady );
    TEST_ASSERT_EQUAL( OtaAgentStateReady, OTA_GetState() );

    TEST_ASSERT_EQUAL( OtaErrNoActiveJob, OTA_SetImageState( OtaImageStateAccepted ) );
    TEST_ASSERT_EQUAL( OtaImageStateAccepted, OTA_GetImageState() );
}

void test_OTA_ImageStateInvalidState()
{
    TEST_ASSERT_EQUAL( OtaErrInvalidArg, OTA_SetImageState( -1 ) );
}

void test_OTA_ImageStatePalFail()
{
    otaInterfaces.pal.setPlatformImageState = mockPalSetPlatformImageStateAlwaysFail;
    otaGoToState( OtaAgentStateReady );
    TEST_ASSERT_EQUAL( OtaErrNoActiveJob, OTA_SetImageState( OtaImageStateAccepted ) );
    TEST_ASSERT_EQUAL( OtaImageStateRejected, OTA_GetImageState() );
}

void test_OTA_RequestJobDocumentRetryFail()
{
    OtaEventMsg_t otaEvent = { 0 };

    otaGoToState( OtaAgentStateReady );
    TEST_ASSERT_EQUAL( OtaAgentStateReady, OTA_GetState() );

    /* Let MQTT publish fail so request job will also fail. */
    otaInterfaces.mqtt.publish = mockMqttPublishAlwaysFail;

    /* Let timer invoke callback directly. */
    otaInterfaces.os.timer.start = mockOSTimerInvokeCallback;

    /* Allow event to be sent continuously so that retries can work. */
    otaInterfaces.os.event.send = mockOSEventSend;

    /* Start OTA agent, it should first transit to requesting job state. Then keep requesting job
     * until failed, which should then shutdown itself. */
    otaEvent.eventId = OtaAgentEventStart;
    OTA_SignalEvent( &otaEvent );
    otaWaitForState( OtaAgentStateRequestingJob );
    TEST_ASSERT_EQUAL( OtaAgentStateRequestingJob, OTA_GetState() );
    otaWaitForState( OtaAgentStateStopped );
    TEST_ASSERT_EQUAL( OtaAgentStateStopped, OTA_GetState() );
}

void test_OTA_ProcessJobDocumentInvalidJson()
{
    pOtaJobDoc = JOB_DOC_INVALID;

    otaGoToState( OtaAgentStateWaitingForJob );
    TEST_ASSERT_EQUAL( OtaAgentStateWaitingForJob, OTA_GetState() );

    otaReceiveJobDocument();
    otaWaitForEmptyEvent();
    TEST_ASSERT_EQUAL( OtaAgentStateWaitingForJob, OTA_GetState() );
}

void test_OTA_ProcessJobDocumentInvalidProtocol()
{
    pOtaJobDoc = JOB_DOC_INVALID_PROTOCOL;

    otaGoToState( OtaAgentStateWaitingForJob );
    TEST_ASSERT_EQUAL( OtaAgentStateWaitingForJob, OTA_GetState() );

    otaReceiveJobDocument();
    otaWaitForState( OtaAgentStateCreatingFile );
    TEST_ASSERT_EQUAL( OtaAgentStateCreatingFile, OTA_GetState() );
}

void test_OTA_ProcessJobDocumentValidJson()
{
    pOtaJobDoc = JOB_DOC_A;

    otaGoToState( OtaAgentStateWaitingForJob );
    TEST_ASSERT_EQUAL( OtaAgentStateWaitingForJob, OTA_GetState() );

    otaReceiveJobDocument();
    otaWaitForState( OtaAgentStateCreatingFile );
    TEST_ASSERT_EQUAL( OtaAgentStateCreatingFile, OTA_GetState() );
}

void test_OTA_ProcessJobDocumentPalCreateFileFail()
{
    otaInterfaces.pal.createFile = mockPalCreateFileForRxAlwaysFail;

    otaGoToState( OtaAgentStateWaitingForJob );
    TEST_ASSERT_EQUAL( OtaAgentStateWaitingForJob, OTA_GetState() );

    otaReceiveJobDocument();
    otaWaitForEmptyEvent();
    TEST_ASSERT_EQUAL( OtaAgentStateWaitingForJob, OTA_GetState() );
}

void test_OTA_ProcessJobDocumentBitmapMallocFail()
{
    pOtaAppBuffer.pFileBitmap = NULL;
    otaInterfaces.os.mem.malloc = mockMallocAlwaysFail;

    otaGoToState( OtaAgentStateWaitingForJob );
    TEST_ASSERT_EQUAL( OtaAgentStateWaitingForJob, OTA_GetState() );

    otaReceiveJobDocument();
    otaWaitForEmptyEvent();
    TEST_ASSERT_EQUAL( OtaImageStateAborted, OTA_GetImageState() );
}

static void otaInitFileTransfer()
{
    OtaEventMsg_t otaEvent = { 0 };

    otaGoToState( OtaAgentStateCreatingFile );
    TEST_ASSERT_EQUAL( OtaAgentStateCreatingFile, OTA_GetState() );

    otaEvent.eventId = OtaAgentEventCreateFile;
    OTA_SignalEvent( &otaEvent );
    otaWaitForState( OtaAgentStateRequestingFileBlock );
    TEST_ASSERT_EQUAL( OtaAgentStateRequestingFileBlock, OTA_GetState() );
}

void test_OTA_InitFileTransferMqtt()
{
    pOtaJobDoc = JOB_DOC_A;
    otaInitFileTransfer();
}

void test_OTA_InitFileTransferHttp()
{
    pOtaJobDoc = JOB_DOC_HTTP;
    otaInitFileTransfer();
}

void test_OTA_InitFileTransferRetryFail()
{
    /* Use HTTP data transfer so we can intentionally fail the init transfer. */
    pOtaJobDoc = JOB_DOC_HTTP;

    otaGoToState( OtaAgentStateWaitingForJob );
    TEST_ASSERT_EQUAL( OtaAgentStateWaitingForJob, OTA_GetState() );

    /* Let http init fail so init file transfer will also fail. */
    otaInterfaces.http.init = mockHttpInitAlwaysFail;

    /* Let timer invoke callback directly. */
    otaInterfaces.os.timer.start = mockOSTimerInvokeCallback;

    /* Allow event to be sent continuously so that retries can work. */
    otaInterfaces.os.event.send = mockOSEventSend;

    /* After receiving a valid job document, OTA agent should first transit to creating file state.
     * Then keep calling init file transfer until failed, which should then shutdown itself. */
    otaReceiveJobDocument();
    otaWaitForState( OtaAgentStateCreatingFile );
    TEST_ASSERT_EQUAL( OtaAgentStateCreatingFile, OTA_GetState() );
    otaWaitForState( OtaAgentStateStopped );
    TEST_ASSERT_EQUAL( OtaAgentStateStopped, OTA_GetState() );
}

static void otaRequestFileBlock()
{
    OtaEventMsg_t otaEvent = { 0 };

    otaGoToState( OtaAgentStateRequestingFileBlock );
    TEST_ASSERT_EQUAL( OtaAgentStateRequestingFileBlock, OTA_GetState() );

    otaEvent.eventId = OtaAgentEventRequestFileBlock;
    OTA_SignalEvent( &otaEvent );
    otaWaitForState( OtaAgentStateWaitingForFileBlock );
    TEST_ASSERT_EQUAL( OtaAgentStateWaitingForFileBlock, OTA_GetState() );
}

void test_OTA_RequestFileBlockMqtt()
{
    pOtaJobDoc = JOB_DOC_A;
    otaRequestFileBlock();
}

void test_OTA_RequestFileBlockHttp()
{
    pOtaJobDoc = JOB_DOC_HTTP;
    otaRequestFileBlock();
}

void test_OTA_RequestFileBlockHttpOneBlock()
{
    pOtaJobDoc = JOB_DOC_ONE_BLOCK;
    otaRequestFileBlock();
}

void test_OTA_RequestFileBlockRetryFail()
{
    /* Use HTTP data transfer so we can intentionally fail the file block request. */
    pOtaJobDoc = JOB_DOC_HTTP;

    otaGoToState( OtaAgentStateWaitingForJob );
    TEST_ASSERT_EQUAL( OtaAgentStateWaitingForJob, OTA_GetState() );

    /* Let http request fail so request file block will also fail. */
    otaInterfaces.http.request = mockHttpRequestAlwaysFail;

    /* Let timer invoke callback directly. */
    otaInterfaces.os.timer.start = mockOSTimerInvokeCallback;

    /* Allow event to be sent continuously so that retries can work. */
    otaInterfaces.os.event.send = mockOSEventSend;

    /* After receiving a valid job document and starts file transfer, OTA agent should first transit
     * to requesting file block state. Then keep calling request file block until failed. */
    otaReceiveJobDocument();
    otaWaitForState( OtaAgentStateRequestingFileBlock );
    TEST_ASSERT_EQUAL( OtaAgentStateRequestingFileBlock, OTA_GetState() );
    otaWaitForState( OtaAgentStateStopped );
    TEST_ASSERT_EQUAL( OtaAgentStateStopped, OTA_GetState() );
}

void test_OTA_ReceiveFileBlockEmpty()
{
    OtaEventMsg_t otaEvent = { 0 };

    otaGoToState( OtaAgentStateWaitingForFileBlock );
    TEST_ASSERT_EQUAL( OtaAgentStateWaitingForFileBlock, OTA_GetState() );

    /* Set the event send interface to a mock function that allows events to be sent continuously.
     * This is required because decode failure would cause OtaAgentEventCloseFile event to be sent
     * within the OTA event handler and we want it to be processed. */
    otaInterfaces.os.event.send = mockOSEventSend;

    otaEvent.eventId = OtaAgentEventReceivedFileBlock;
    otaEvent.pEventData = &eventBuffer;
    otaEvent.pEventData->dataLength = 0;
    OTA_SignalEvent( &otaEvent );
    otaWaitForState( OtaAgentStateWaitingForJob );
    TEST_ASSERT_EQUAL( OtaAgentStateWaitingForJob, OTA_GetState() );
}

void test_OTA_ReceiveFileBlockTooLarge()
{
    OtaEventMsg_t otaEvent = { 0 };

    pOtaJobDoc = JOB_DOC_HTTP;

    otaGoToState( OtaAgentStateWaitingForFileBlock );
    TEST_ASSERT_EQUAL( OtaAgentStateWaitingForFileBlock, OTA_GetState() );

    otaInterfaces.os.event.send = mockOSEventSend;

    otaEvent.eventId = OtaAgentEventReceivedFileBlock;
    otaEvent.pEventData = &eventBuffer;
    otaEvent.pEventData->dataLength = OTA_FILE_BLOCK_SIZE + 1;
    OTA_SignalEvent( &otaEvent );
    otaWaitForState( OtaAgentStateWaitingForJob );
    TEST_ASSERT_EQUAL( OtaAgentStateWaitingForJob, OTA_GetState() );
}

void test_OTA_ReceiveFileBlockCompleteMqtt()
{
    OtaEventMsg_t otaEvent;
    OtaEventData_t eventBuffers[ OTA_TEST_FILE_NUM_BLOCKS * OTA_TEST_DUPLICATE_NUM_BLOCKS ];
    uint8_t pFileBlock[ OTA_FILE_BLOCK_SIZE ] = { 0 };
    uint8_t pStreamingMessage[ OTA_FILE_BLOCK_SIZE * 2 ] = { 0 };
    size_t streamingMessageSize = 0;
    int remainingBytes = OTA_TEST_FILE_SIZE;
    int idx = 0;
    int dupIdx = 0;

    otaGoToState( OtaAgentStateWaitingForFileBlock );
    TEST_ASSERT_EQUAL( OtaAgentStateWaitingForFileBlock, OTA_GetState() );

    /* Set the event send interface to a mock function that allows events to be sent continuously
     * because we're receiving multiple blocks in this test. */
    otaInterfaces.os.event.send = mockOSEventSend;

    /* Fill the file block. */
    for( idx = 0; idx < ( int ) sizeof( pFileBlock ); idx++ )
    {
        pFileBlock[ idx ] = idx % UINT8_MAX;
    }

    /* Send blocks. */
    idx = 0;

    while( remainingBytes >= 0 )
    {
<<<<<<< HEAD
        /* Construct a AWS IoT streaming message. */
        createOtaStreammingMessage(
            pStreamingMessage,
            sizeof( pStreamingMessage ),
            idx,
            pFileBlock,
            min( ( uint32_t ) remainingBytes, OTA_FILE_BLOCK_SIZE ),
            &streamingMessageSize );

        otaEvent.eventId = OtaAgentEventReceivedFileBlock;
        otaEvent.pEventData = &eventBuffers[ idx ];
        memcpy( otaEvent.pEventData->data, pStreamingMessage, streamingMessageSize );
        otaEvent.pEventData->dataLength = streamingMessageSize;
        OTA_SignalEvent( &otaEvent );
=======
        /* Intentionally send duplicate blocks to test if we are handling it correctly. */
        for( dupIdx = 0; dupIdx < OTA_TEST_DUPLICATE_NUM_BLOCKS; dupIdx++ )
        {
            /* Construct a AWS IoT streaming message. */
            createOtaStreammingMessage(
                pStreamingMessage,
                sizeof( pStreamingMessage ),
                idx,
                pFileBlock,
                min( remainingBytes, OTA_FILE_BLOCK_SIZE ),
                &streamingMessageSize );

            otaEvent.eventId = OtaAgentEventReceivedFileBlock;
            otaEvent.pEventData = &eventBuffers[ idx * OTA_TEST_DUPLICATE_NUM_BLOCKS + dupIdx ];
            memcpy( otaEvent.pEventData->data, pStreamingMessage, streamingMessageSize );
            otaEvent.pEventData->dataLength = streamingMessageSize;
            OTA_SignalEvent( &otaEvent );
        }
>>>>>>> 1c6f6597

        idx++;
        remainingBytes -= OTA_FILE_BLOCK_SIZE;
    }

    /* OTA agent should complete the update and go back to waiting for job state. */
    otaWaitForState( OtaAgentStateWaitingForJob );
    TEST_ASSERT_EQUAL( OtaAgentStateWaitingForJob, OTA_GetState() );

    /* Check if received complete file. */
    for( idx = 0; idx < OTA_TEST_FILE_SIZE; ++idx )
    {
        TEST_ASSERT_EQUAL( pFileBlock[ idx % sizeof( pFileBlock ) ], pOtaFileBuffer[ idx ] );
    }
}

void test_OTA_ReceiveFileBlockCompleteDynamicBufferMqtt()
{
    memset( &pOtaAppBuffer, 0, sizeof( pOtaAppBuffer ) );
    test_OTA_ReceiveFileBlockCompleteMqtt();
}

void test_OTA_ReceiveFileBlockCompleteHttp()
{
    OtaEventMsg_t otaEvent;
    OtaEventData_t eventBuffers[ OTA_TEST_FILE_NUM_BLOCKS ];
    uint8_t pFileBlock[ OTA_FILE_BLOCK_SIZE ] = { 0 };
    int remainingBytes = OTA_TEST_FILE_SIZE;
    int fileBlockSize = 0;
    int idx = 0;

    pOtaJobDoc = JOB_DOC_HTTP;
    otaGoToState( OtaAgentStateWaitingForFileBlock );
    TEST_ASSERT_EQUAL( OtaAgentStateWaitingForFileBlock, OTA_GetState() );

    /* Set the event send interface to a mock function that allows events to be sent continuously
     * because we're receiving multiple blocks in this test. */
    otaInterfaces.os.event.send = mockOSEventSend;

    /* Fill the file block. */
    for( idx = 0; idx < ( int ) sizeof( pFileBlock ); idx++ )
    {
        pFileBlock[ idx ] = idx % UINT8_MAX;
    }

    idx = 0;

    while( remainingBytes >= 0 )
    {
        fileBlockSize = min( ( uint32_t ) remainingBytes, OTA_FILE_BLOCK_SIZE );
        otaEvent.eventId = OtaAgentEventReceivedFileBlock;
        otaEvent.pEventData = &eventBuffers[ idx ];
        memcpy( otaEvent.pEventData->data, pFileBlock, fileBlockSize );
        otaEvent.pEventData->dataLength = fileBlockSize;
        OTA_SignalEvent( &otaEvent );

        idx++;
        remainingBytes -= OTA_FILE_BLOCK_SIZE;
    }

    /* OTA agent should complete the update and go back to waiting for job state. */
    otaWaitForState( OtaAgentStateWaitingForJob );
    TEST_ASSERT_EQUAL( OtaAgentStateWaitingForJob, OTA_GetState() );

    /* Check if received complete file. */
    for( idx = 0; idx < OTA_TEST_FILE_SIZE; ++idx )
    {
        TEST_ASSERT_EQUAL( pFileBlock[ idx % sizeof( pFileBlock ) ], pOtaFileBuffer[ idx ] );
    }
}

void test_OTA_ReceiveFileBlockCompleteDynamicBufferHttp()
{
    memset( &pOtaAppBuffer, 0, sizeof( pOtaAppBuffer ) );
    test_OTA_ReceiveFileBlockCompleteHttp();
}

static void invokeSelfTestHandler()
{
    pOtaJobDoc = JOB_DOC_SELF_TEST;

    /* Set the event send interface to a mock function that allows events to be sent continuously.
     * This is to complete the self test process. */
    otaInterfaces.os.event.send = mockOSEventSend;

    otaGoToState( OtaAgentStateWaitingForJob );
    TEST_ASSERT_EQUAL( OtaAgentStateWaitingForJob, OTA_GetState() );

    otaReceiveJobDocument();
    otaWaitForState( OtaAgentStateCreatingFile );
    otaWaitForState( OtaAgentStateWaitingForJob );
}

void test_OTA_SelfTestJob()
{
    invokeSelfTestHandler();
    TEST_ASSERT_EQUAL( OtaAgentStateWaitingForJob, OTA_GetState() );
    TEST_ASSERT_EQUAL( OtaImageStateAccepted, OTA_GetImageState() );
}

void test_OTA_SelfTestJobNonSelfTestPlatform()
{
    /* Let the PAL always says it's not in self test. */
    otaInterfaces.pal.getPlatformImageState = mockPalGetPlatformImageStateAlwaysInvalid;

    invokeSelfTestHandler();
    TEST_ASSERT_EQUAL( OtaAgentStateWaitingForJob, OTA_GetState() );
    TEST_ASSERT_EQUAL( OtaImageStateRejected, OTA_GetImageState() );
}

void test_OTA_NonSelfTestJobSelfTestPlatform()
{
    /* Let the PAL always says it's in self test. */
    otaInterfaces.pal.getPlatformImageState = mockPalGetPlatformImageStateAlwaysPendingCommit;

    otaGoToState( OtaAgentStateCreatingFile );
    TEST_ASSERT_EQUAL( OtaAgentStateCreatingFile, OTA_GetState() );
}

void test_OTA_SelfTestJobDowngrade()
{
    pOtaJobDoc = JOB_DOC_SELF_TEST_DOWNGRADE;

    otaGoToState( OtaAgentStateWaitingForJob );
    TEST_ASSERT_EQUAL( OtaAgentStateWaitingForJob, OTA_GetState() );

    otaReceiveJobDocument();
    otaWaitForEmptyEvent();
    TEST_ASSERT_EQUAL( true, resetCalled );
}

void test_OTA_StartWithSelfTest()
{
    /* Directly set pal image state to pending commit, pretending we're in self test. */
    palImageState = OtaPalImageStatePendingCommit;

    /* Let timer start to invoke callback directly. */
    otaInterfaces.os.timer.start = mockOSTimerInvokeCallback;

    /* Start OTA agent. */
    otaGoToState( OtaAgentStateWaitingForJob );
    TEST_ASSERT_EQUAL( OtaAgentStateWaitingForJob, OTA_GetState() );
    TEST_ASSERT_EQUAL( true, resetCalled );
}

void test_OTA_ReceiveNewJobDocWhileInProgress()
{
    pOtaJobDoc = JOB_DOC_A;

    otaGoToState( OtaAgentStateWaitingForFileBlock );
    TEST_ASSERT_EQUAL( OtaAgentStateWaitingForFileBlock, OTA_GetState() );

    /* Reset the event queue so that we can send the next event. */
    mockOSEventReset( NULL );

    /* Sending another job document should cause OTA agent to abort current update. */
    pOtaJobDoc = JOB_DOC_B;
    otaReceiveJobDocument();
    otaWaitForState( OtaAgentStateRequestingJob );
    TEST_ASSERT_EQUAL( OtaAgentStateRequestingJob, OTA_GetState() );
}

static void refreshWithJobDoc( const char * initJobDoc,
                               const char * newJobDoc )
{
    OtaEventMsg_t otaEvent = { 0 };

    pOtaJobDoc = initJobDoc;

    otaGoToState( OtaAgentStateWaitingForFileBlock );
    TEST_ASSERT_EQUAL( OtaAgentStateWaitingForFileBlock, OTA_GetState() );

    /* Set the event send interface to a mock function that allows events to be sent continuously.
     * We need this to go through the process of refreshing job doc. */
    otaInterfaces.os.event.send = mockOSEventSend;

    /* First send request job doc event while we're in progress, this should make OTA agent to
     * to request job doc again and transit to waiting for job state. */
    otaEvent.eventId = OtaAgentEventRequestJobDocument;
    OTA_SignalEvent( &otaEvent );
    otaWaitForState( OtaAgentStateWaitingForJob );
    TEST_ASSERT_EQUAL( OtaAgentStateWaitingForJob, OTA_GetState() );

    /* Now send the new job doc, OTA agent should abort current job and start the new job. */
    pOtaJobDoc = newJobDoc;
    otaReceiveJobDocument();
    otaWaitForState( OtaAgentStateWaitingForFileBlock );
    TEST_ASSERT_EQUAL( OtaAgentStateWaitingForFileBlock, OTA_GetState() );
}

void test_OTA_RefreshWithSameJobDoc()
{
    refreshWithJobDoc( JOB_DOC_A, JOB_DOC_A );
}

void test_OTA_RefreshWithDifferentJobDoc()
{
    refreshWithJobDoc( JOB_DOC_A, JOB_DOC_B );
}

void test_OTA_RefreshWithSameJobDocHttpDynamicBuffer()
{
    memset( &pOtaAppBuffer, 0, sizeof( pOtaAppBuffer ) );
    refreshWithJobDoc( JOB_DOC_HTTP, JOB_DOC_HTTP );
}

void test_OTA_UnexpectedEventReceiveJobDoc()
{
    OtaEventMsg_t otaEvent = { 0 };

    otaGoToState( OtaAgentStateSuspended );
    TEST_ASSERT_EQUAL( OtaAgentStateSuspended, OTA_GetState() );

    otaEvent.eventId = OtaAgentEventReceivedJobDocument;
    OTA_SignalEvent( &otaEvent );

    otaWaitForEmptyEvent();
    TEST_ASSERT_EQUAL( OtaAgentStateSuspended, OTA_GetState() );
}

void test_OTA_UnexpectedEventReceiveFileBlock()
{
    OtaEventMsg_t otaEvent = { 0 };

    otaGoToState( OtaAgentStateSuspended );
    TEST_ASSERT_EQUAL( OtaAgentStateSuspended, OTA_GetState() );

    otaEvent.eventId = OtaAgentEventReceivedFileBlock;
    OTA_SignalEvent( &otaEvent );

    otaWaitForEmptyEvent();
    TEST_ASSERT_EQUAL( OtaAgentStateSuspended, OTA_GetState() );
}

void test_OTA_UnexpectedEventOthers()
{
    OtaEventMsg_t otaEvent = { 0 };

    otaGoToState( OtaAgentStateSuspended );
    TEST_ASSERT_EQUAL( OtaAgentStateSuspended, OTA_GetState() );

    otaEvent.eventId = OtaAgentEventStart;
    OTA_SignalEvent( &otaEvent );

    otaWaitForEmptyEvent();
    TEST_ASSERT_EQUAL( OtaAgentStateSuspended, OTA_GetState() );
}

void test_OTA_ReceiveFileBlockCompleteMqttSigCheckFail()
{
    otaInterfaces.pal.closeFile = mockPalCloseFileSigCheckFail;
    test_OTA_ReceiveFileBlockCompleteMqtt();
}

void test_OTA_ReceiveFileBlockCompleteMqttFailtoClose()
{
    otaInterfaces.pal.closeFile = mockPalCloseFileAlwaysFail;
    test_OTA_ReceiveFileBlockCompleteMqtt();
}

/**
 * @brief Test OTA_Err_strerror returns correct strings.
 */
void test_OTA_Err_strerror( void )
{
    OtaErr_t err;
    const char * str = NULL;

    err = OtaErrNone;
    str = OTA_Err_strerror( err );
    TEST_ASSERT_EQUAL_STRING( "OtaErrNone", str );
    err = OtaErrUninitialized;
    str = OTA_Err_strerror( err );
    TEST_ASSERT_EQUAL_STRING( "OtaErrUninitialized", str );
    err = OtaErrPanic;
    str = OTA_Err_strerror( err );
    TEST_ASSERT_EQUAL_STRING( "OtaErrPanic", str );
    err = OtaErrInvalidArg;
    str = OTA_Err_strerror( err );
    TEST_ASSERT_EQUAL_STRING( "OtaErrInvalidArg", str );
    err = OtaErrAgentStopped;
    str = OTA_Err_strerror( err );
    TEST_ASSERT_EQUAL_STRING( "OtaErrAgentStopped", str );
    err = OtaErrSignalEventFailed;
    str = OTA_Err_strerror( err );
    TEST_ASSERT_EQUAL_STRING( "OtaErrSignalEventFailed", str );
    err = OtaErrRequestJobFailed;
    str = OTA_Err_strerror( err );
    TEST_ASSERT_EQUAL_STRING( "OtaErrRequestJobFailed", str );
    err = OtaErrInitFileTransferFailed;
    str = OTA_Err_strerror( err );
    TEST_ASSERT_EQUAL_STRING( "OtaErrInitFileTransferFailed", str );
    err = OtaErrRequestFileBlockFailed;
    str = OTA_Err_strerror( err );
    TEST_ASSERT_EQUAL_STRING( "OtaErrRequestFileBlockFailed", str );
    err = OtaErrCleanupControlFailed;
    str = OTA_Err_strerror( err );
    TEST_ASSERT_EQUAL_STRING( "OtaErrCleanupControlFailed", str );
    err = OtaErrCleanupDataFailed;
    str = OTA_Err_strerror( err );
    TEST_ASSERT_EQUAL_STRING( "OtaErrCleanupDataFailed", str );
    err = OtaErrUpdateJobStatusFailed;
    str = OTA_Err_strerror( err );
    TEST_ASSERT_EQUAL_STRING( "OtaErrUpdateJobStatusFailed", str );
    err = OtaErrJobParserError;
    str = OTA_Err_strerror( err );
    TEST_ASSERT_EQUAL_STRING( "OtaErrJobParserError", str );
    err = OtaErrInvalidDataProtocol;
    str = OTA_Err_strerror( err );
    TEST_ASSERT_EQUAL_STRING( "OtaErrInvalidDataProtocol", str );
    err = OtaErrMomentumAbort;
    str = OTA_Err_strerror( err );
    TEST_ASSERT_EQUAL_STRING( "OtaErrMomentumAbort", str );
    err = OtaErrDowngradeNotAllowed;
    str = OTA_Err_strerror( err );
    TEST_ASSERT_EQUAL_STRING( "OtaErrDowngradeNotAllowed", str );
    err = OtaErrSameFirmwareVersion;
    str = OTA_Err_strerror( err );
    TEST_ASSERT_EQUAL_STRING( "OtaErrSameFirmwareVersion", str );
    err = OtaErrImageStateMismatch;
    str = OTA_Err_strerror( err );
    TEST_ASSERT_EQUAL_STRING( "OtaErrImageStateMismatch", str );
    err = OtaErrNoActiveJob;
    str = OTA_Err_strerror( err );
    TEST_ASSERT_EQUAL_STRING( "OtaErrNoActiveJob", str );
    err = OtaErrUserAbort;
    str = OTA_Err_strerror( err );
    TEST_ASSERT_EQUAL_STRING( "OtaErrUserAbort", str );
    err = OtaErrFailedToEncodeCbor;
    str = OTA_Err_strerror( err );
    TEST_ASSERT_EQUAL_STRING( "OtaErrFailedToEncodeCbor", str );
    err = OtaErrFailedToDecodeCbor;
    str = OTA_Err_strerror( err );
    TEST_ASSERT_EQUAL_STRING( "OtaErrFailedToDecodeCbor", str );
    err = OtaErrActivateFailed;
    str = OTA_Err_strerror( err );
    TEST_ASSERT_EQUAL_STRING( "OtaErrActivateFailed", str );
    err = OtaErrActivateFailed + 1;
    str = OTA_Err_strerror( err );
    TEST_ASSERT_EQUAL_STRING( "InvalidErrorCode", str );
}

/**
 * @brief Test OTA_OsStatus_strerror returns correct strings.
 */
void test_OTA_OsStatus_strerror( void )
{
    OtaOsStatus_t status;
    const char * str = NULL;

    status = OtaOsSuccess;
    str = OTA_OsStatus_strerror( status );
    TEST_ASSERT_EQUAL_STRING( "OtaOsSuccess", str );
    status = OtaOsEventQueueCreateFailed;
    str = OTA_OsStatus_strerror( status );
    TEST_ASSERT_EQUAL_STRING( "OtaOsEventQueueCreateFailed", str );
    status = OtaOsEventQueueSendFailed;
    str = OTA_OsStatus_strerror( status );
    TEST_ASSERT_EQUAL_STRING( "OtaOsEventQueueSendFailed", str );
    status = OtaOsEventQueueReceiveFailed;
    str = OTA_OsStatus_strerror( status );
    TEST_ASSERT_EQUAL_STRING( "OtaOsEventQueueReceiveFailed", str );
    status = OtaOsEventQueueDeleteFailed;
    str = OTA_OsStatus_strerror( status );
    TEST_ASSERT_EQUAL_STRING( "OtaOsEventQueueDeleteFailed", str );
    status = OtaOsTimerCreateFailed;
    str = OTA_OsStatus_strerror( status );
    TEST_ASSERT_EQUAL_STRING( "OtaOsTimerCreateFailed", str );
    status = OtaOsTimerStartFailed;
    str = OTA_OsStatus_strerror( status );
    TEST_ASSERT_EQUAL_STRING( "OtaOsTimerStartFailed", str );
    status = OtaOsTimerRestartFailed;
    str = OTA_OsStatus_strerror( status );
    TEST_ASSERT_EQUAL_STRING( "OtaOsTimerRestartFailed", str );
    status = OtaOsTimerStopFailed;
    str = OTA_OsStatus_strerror( status );
    TEST_ASSERT_EQUAL_STRING( "OtaOsTimerStopFailed", str );
    status = OtaOsTimerDeleteFailed;
    str = OTA_OsStatus_strerror( status );
    TEST_ASSERT_EQUAL_STRING( "OtaOsTimerDeleteFailed", str );
    status = OtaOsTimerDeleteFailed + 1;
    str = OTA_OsStatus_strerror( status );
    TEST_ASSERT_EQUAL_STRING( "InvalidErrorCode", str );
}

/**
 * @brief Test OTA_PalStatus_strerror returns correct strings.
 */
void test_OTA_PalStatus_strerror( void )
{
    OtaPalMainStatus_t status;
    const char * str = NULL;

    status = OtaPalSuccess;
    str = OTA_PalStatus_strerror( status );
    TEST_ASSERT_EQUAL_STRING( "OtaPalSuccess", str );
    status = OtaPalUninitialized;
    str = OTA_PalStatus_strerror( status );
    TEST_ASSERT_EQUAL_STRING( "OtaPalUninitialized", str );
    status = OtaPalOutOfMemory;
    str = OTA_PalStatus_strerror( status );
    TEST_ASSERT_EQUAL_STRING( "OtaPalOutOfMemory", str );
    status = OtaPalNullFileContext;
    str = OTA_PalStatus_strerror( status );
    TEST_ASSERT_EQUAL_STRING( "OtaPalNullFileContext", str );
    status = OtaPalSignatureCheckFailed;
    str = OTA_PalStatus_strerror( status );
    TEST_ASSERT_EQUAL_STRING( "OtaPalSignatureCheckFailed", str );
    status = OtaPalRxFileCreateFailed;
    str = OTA_PalStatus_strerror( status );
    TEST_ASSERT_EQUAL_STRING( "OtaPalRxFileCreateFailed", str );
    status = OtaPalRxFileTooLarge;
    str = OTA_PalStatus_strerror( status );
    TEST_ASSERT_EQUAL_STRING( "OtaPalRxFileTooLarge", str );
    status = OtaPalBootInfoCreateFailed;
    str = OTA_PalStatus_strerror( status );
    TEST_ASSERT_EQUAL_STRING( "OtaPalBootInfoCreateFailed", str );
    status = OtaPalBadSignerCert;
    str = OTA_PalStatus_strerror( status );
    TEST_ASSERT_EQUAL_STRING( "OtaPalBadSignerCert", str );
    status = OtaPalBadImageState;
    str = OTA_PalStatus_strerror( status );
    TEST_ASSERT_EQUAL_STRING( "OtaPalBadImageState", str );
    status = OtaPalAbortFailed;
    str = OTA_PalStatus_strerror( status );
    TEST_ASSERT_EQUAL_STRING( "OtaPalAbortFailed", str );
    status = OtaPalRejectFailed;
    str = OTA_PalStatus_strerror( status );
    TEST_ASSERT_EQUAL_STRING( "OtaPalRejectFailed", str );
    status = OtaPalCommitFailed;
    str = OTA_PalStatus_strerror( status );
    TEST_ASSERT_EQUAL_STRING( "OtaPalCommitFailed", str );
    status = OtaPalActivateFailed;
    str = OTA_PalStatus_strerror( status );
    TEST_ASSERT_EQUAL_STRING( "OtaPalActivateFailed", str );
    status = OtaPalFileAbort;
    str = OTA_PalStatus_strerror( status );
    TEST_ASSERT_EQUAL_STRING( "OtaPalFileAbort", str );
    status = OtaPalFileClose;
    str = OTA_PalStatus_strerror( status );
    TEST_ASSERT_EQUAL_STRING( "OtaPalFileClose", str );
    status = OtaPalFileClose + 1;
    str = OTA_PalStatus_strerror( status );
    TEST_ASSERT_EQUAL_STRING( "InvalidErrorCode", str );
}

/**
 * @brief Test OTA_JobParse_strerror returns correct strings.
 */
void test_OTA_JobParse_strerror( void )
{
    OtaJobParseErr_t status;
    const char * str = NULL;

    status = OtaJobParseErrUnknown;
    str = OTA_JobParse_strerror( status );
    TEST_ASSERT_EQUAL_STRING( "OtaJobParseErrUnknown", str );
    status = OtaJobParseErrNone;
    str = OTA_JobParse_strerror( status );
    TEST_ASSERT_EQUAL_STRING( "OtaJobParseErrNone", str );
    status = OtaJobParseErrBusyWithExistingJob;
    str = OTA_JobParse_strerror( status );
    TEST_ASSERT_EQUAL_STRING( "OtaJobParseErrBusyWithExistingJob", str );
    status = OtaJobParseErrNullJob;
    str = OTA_JobParse_strerror( status );
    TEST_ASSERT_EQUAL_STRING( "OtaJobParseErrNullJob", str );
    status = OtaJobParseErrUpdateCurrentJob;
    str = OTA_JobParse_strerror( status );
    TEST_ASSERT_EQUAL_STRING( "OtaJobParseErrUpdateCurrentJob", str );
    status = OtaJobParseErrZeroFileSize;
    str = OTA_JobParse_strerror( status );
    TEST_ASSERT_EQUAL_STRING( "OtaJobParseErrZeroFileSize", str );
    status = OtaJobParseErrNonConformingJobDoc;
    str = OTA_JobParse_strerror( status );
    TEST_ASSERT_EQUAL_STRING( "OtaJobParseErrNonConformingJobDoc", str );
    status = OtaJobParseErrBadModelInitParams;
    str = OTA_JobParse_strerror( status );
    TEST_ASSERT_EQUAL_STRING( "OtaJobParseErrBadModelInitParams", str );
    status = OtaJobParseErrNoContextAvailable;
    str = OTA_JobParse_strerror( status );
    TEST_ASSERT_EQUAL_STRING( "OtaJobParseErrNoContextAvailable", str );
    status = OtaJobParseErrNoActiveJobs;
    str = OTA_JobParse_strerror( status );
    TEST_ASSERT_EQUAL_STRING( "OtaJobParseErrNoActiveJobs", str );
    status = OtaJobParseErrNoActiveJobs + 1;
    str = OTA_JobParse_strerror( status );
    TEST_ASSERT_EQUAL_STRING( "InvalidErrorCode", str );
}

/**
 * @brief Test OTA_MQTT_strerror returns correct strings.
 */
void test_OTA_MQTT_strerror( void )
{
    OtaMqttStatus_t status;
    const char * str = NULL;

    status = OtaMqttSuccess;
    str = OTA_MQTT_strerror( status );
    TEST_ASSERT_EQUAL_STRING( "OtaMqttSuccess", str );
    status = OtaMqttPublishFailed;
    str = OTA_MQTT_strerror( status );
    TEST_ASSERT_EQUAL_STRING( "OtaMqttPublishFailed", str );
    status = OtaMqttSubscribeFailed;
    str = OTA_MQTT_strerror( status );
    TEST_ASSERT_EQUAL_STRING( "OtaMqttSubscribeFailed", str );
    status = OtaMqttUnsubscribeFailed;
    str = OTA_MQTT_strerror( status );
    TEST_ASSERT_EQUAL_STRING( "OtaMqttUnsubscribeFailed", str );
    status = OtaMqttUnsubscribeFailed + 1;
    str = OTA_MQTT_strerror( status );
    TEST_ASSERT_EQUAL_STRING( "InvalidErrorCode", str );
}

/**
 * @brief Test OTA_HTTP_strerror returns correct strings.
 */
void test_OTA_HTTP_strerror( void )
{
    OtaHttpStatus_t status;
    const char * str = NULL;

    status = OtaHttpSuccess;
    str = OTA_HTTP_strerror( status );
    TEST_ASSERT_EQUAL_STRING( "OtaHttpSuccess", str );
    status = OtaHttpInitFailed;
    str = OTA_HTTP_strerror( status );
    TEST_ASSERT_EQUAL_STRING( "OtaHttpInitFailed", str );
    status = OtaHttpDeinitFailed;
    str = OTA_HTTP_strerror( status );
    TEST_ASSERT_EQUAL_STRING( "OtaHttpDeinitFailed", str );
    status = OtaHttpRequestFailed;
    str = OTA_HTTP_strerror( status );
    TEST_ASSERT_EQUAL_STRING( "OtaHttpRequestFailed", str );
    status = OtaHttpRequestFailed + 1;
    str = OTA_HTTP_strerror( status );
    TEST_ASSERT_EQUAL_STRING( "InvalidErrorCode", str );
}<|MERGE_RESOLUTION|>--- conflicted
+++ resolved
@@ -128,6 +128,7 @@
 
 static void * mockMallocAlwaysFail( size_t size )
 {
+    ( void ) size;
     return NULL;
 }
 
@@ -406,6 +407,7 @@
 
 OtaPalStatus_t mockPalCreateFileForRxAlwaysFail( OtaFileContext_t * const pFileContext )
 {
+    ( void ) pFileContext;
     return OTA_PAL_COMBINE_ERR( OtaPalRxFileCreateFailed, 0 );
 }
 
@@ -418,11 +420,13 @@
 
 OtaPalStatus_t mockPalCloseFileAlwaysFail( OtaFileContext_t * const pFileContext )
 {
+    ( void ) pFileContext;
     return OTA_PAL_COMBINE_ERR( OtaPalFileClose, 0 );
 }
 
 OtaPalStatus_t mockPalCloseFileSigCheckFail( OtaFileContext_t * const pFileContext )
 {
+    ( void ) pFileContext;
     return OTA_PAL_COMBINE_ERR( OtaPalSignatureCheckFailed, 0 );
 }
 
@@ -487,6 +491,8 @@
 OtaPalStatus_t mockPalSetPlatformImageStateAlwaysFail( OtaFileContext_t * const pFileContext,
                                                        OtaImageState_t eState )
 {
+    ( void ) pFileContext;
+    ( void ) eState;
     return OTA_PAL_COMBINE_ERR( OtaPalBadImageState, 0 );
 }
 
@@ -1337,22 +1343,6 @@
 
     while( remainingBytes >= 0 )
     {
-<<<<<<< HEAD
-        /* Construct a AWS IoT streaming message. */
-        createOtaStreammingMessage(
-            pStreamingMessage,
-            sizeof( pStreamingMessage ),
-            idx,
-            pFileBlock,
-            min( ( uint32_t ) remainingBytes, OTA_FILE_BLOCK_SIZE ),
-            &streamingMessageSize );
-
-        otaEvent.eventId = OtaAgentEventReceivedFileBlock;
-        otaEvent.pEventData = &eventBuffers[ idx ];
-        memcpy( otaEvent.pEventData->data, pStreamingMessage, streamingMessageSize );
-        otaEvent.pEventData->dataLength = streamingMessageSize;
-        OTA_SignalEvent( &otaEvent );
-=======
         /* Intentionally send duplicate blocks to test if we are handling it correctly. */
         for( dupIdx = 0; dupIdx < OTA_TEST_DUPLICATE_NUM_BLOCKS; dupIdx++ )
         {
@@ -1362,7 +1352,7 @@
                 sizeof( pStreamingMessage ),
                 idx,
                 pFileBlock,
-                min( remainingBytes, OTA_FILE_BLOCK_SIZE ),
+                min( ( uint32_t ) remainingBytes, OTA_FILE_BLOCK_SIZE ),
                 &streamingMessageSize );
 
             otaEvent.eventId = OtaAgentEventReceivedFileBlock;
@@ -1371,7 +1361,6 @@
             otaEvent.pEventData->dataLength = streamingMessageSize;
             OTA_SignalEvent( &otaEvent );
         }
->>>>>>> 1c6f6597
 
         idx++;
         remainingBytes -= OTA_FILE_BLOCK_SIZE;
